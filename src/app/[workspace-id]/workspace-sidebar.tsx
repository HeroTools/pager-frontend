import {
  AlertTriangle,
  HashIcon,
  Loader,
  MessageSquareText,
  SendHorizonal,
} from "lucide-react";

import { useGetChannels } from "@/features/channels/hooks/use-channels-mutations";
import { useCreateChannelModal } from "@/features/channels/store/use-create-channel-modal";
import { useGetMembers } from "@/features/members/hooks/use-members";
import { useGetWorkspace } from "@/features/workspaces/hooks/use-workspaces";
<<<<<<< HEAD
import { useWorkspaceId } from "@/hooks/use-workspace-id";
=======
import { useParamIds } from "@/hooks/use-param-ids";
import { useMemberId } from "@/hooks/use-member-id";
>>>>>>> 9ef2d4af
import { SidebarItem } from "./sidebar-item";
import { UserItem } from "./user-item";
import { WorkspaceHeader } from "./workspace-header";
import { WorkspaceSection } from "./workspace-section";
import { useParams } from "next/navigation";

export const WorkspaceSidebar = () => {
<<<<<<< HEAD
  const workspaceId = useWorkspaceId();
  const params = useParams();
  const entityId = (params["entity-id"] as string).slice(2);
=======
  const { id: channelId, workspaceId } = useParamIds();
  const memberId = useMemberId();
>>>>>>> 9ef2d4af

  const getWorkspace = useGetWorkspace(workspaceId);
  const getChannels = useGetChannels(workspaceId);
  const getMembers = useGetMembers(workspaceId);

  const setOpen = useCreateChannelModal((state) => state.setOpen);

  if (getWorkspace.isLoading) {
    return (
      <div className="flex flex-col h-full items-center justify-center">
        <Loader className="size-5 text-muted-foreground animate-spin" />
      </div>
    );
  }

  if (!getWorkspace.data) {
    return (
      <div className="flex flex-col gap-y-2 h-full items-center justify-center">
        <AlertTriangle className="size-5 text-muted-foreground" />
        <p className="text-muted-foreground text-sm">Workspace not found</p>
      </div>
    );
  }

  return (
    <div className="flex flex-col gap-y-2 h-full">
      <WorkspaceHeader
        workspace={getWorkspace.data}
        isAdmin={getWorkspace.data.role === "admin"}
      />
      <div className="flex flex-col px-2 mt-3">
        {/* TODO: Implement threads and Drafts & Sent features */}
        
          <SidebarItem
            label="Threads"
            icon={MessageSquareText}
            id="threads"
            disabled
          />
          <SidebarItem
            label="Drafts & Sent"
            icon={SendHorizonal}
            id="drafts"
            disabled
          />
      </div>
      <WorkspaceSection
        label="Channels"
        hint="New channel"
        onNew={
          getWorkspace.data.role === "admin" ? () => setOpen(true) : undefined
        }
      >
        {getChannels.data?.map((item) => (
          <SidebarItem
            key={item.id}
            label={item.name}
            icon={HashIcon}
            id={item.id}
            variant={entityId === item.id ? "active" : "default"}
          />
        ))}
      </WorkspaceSection>
      <WorkspaceSection label="Direct Messages" hint="New direct message">
        {getMembers.data?.map((item) => (
          <UserItem
            id={item.id}
            image={item.user.image}
            key={item.id}
            label={item.user.name}
<<<<<<< HEAD
            variant={entityId === item.id ? "active" : "default"}
=======
            variant={memberId === item.id ? "active" : "default"}
>>>>>>> 9ef2d4af
          />
        ))}
      </WorkspaceSection>
    </div>
  );
};<|MERGE_RESOLUTION|>--- conflicted
+++ resolved
@@ -10,27 +10,14 @@
 import { useCreateChannelModal } from "@/features/channels/store/use-create-channel-modal";
 import { useGetMembers } from "@/features/members/hooks/use-members";
 import { useGetWorkspace } from "@/features/workspaces/hooks/use-workspaces";
-<<<<<<< HEAD
-import { useWorkspaceId } from "@/hooks/use-workspace-id";
-=======
 import { useParamIds } from "@/hooks/use-param-ids";
-import { useMemberId } from "@/hooks/use-member-id";
->>>>>>> 9ef2d4af
 import { SidebarItem } from "./sidebar-item";
 import { UserItem } from "./user-item";
 import { WorkspaceHeader } from "./workspace-header";
 import { WorkspaceSection } from "./workspace-section";
-import { useParams } from "next/navigation";
 
 export const WorkspaceSidebar = () => {
-<<<<<<< HEAD
-  const workspaceId = useWorkspaceId();
-  const params = useParams();
-  const entityId = (params["entity-id"] as string).slice(2);
-=======
-  const { id: channelId, workspaceId } = useParamIds();
-  const memberId = useMemberId();
->>>>>>> 9ef2d4af
+  const { workspaceId, id: entityId } = useParamIds();
 
   const getWorkspace = useGetWorkspace(workspaceId);
   const getChannels = useGetChannels(workspaceId);
@@ -63,19 +50,19 @@
       />
       <div className="flex flex-col px-2 mt-3">
         {/* TODO: Implement threads and Drafts & Sent features */}
-        
-          <SidebarItem
-            label="Threads"
-            icon={MessageSquareText}
-            id="threads"
-            disabled
-          />
-          <SidebarItem
-            label="Drafts & Sent"
-            icon={SendHorizonal}
-            id="drafts"
-            disabled
-          />
+
+        <SidebarItem
+          label="Threads"
+          icon={MessageSquareText}
+          id="threads"
+          disabled
+        />
+        <SidebarItem
+          label="Drafts & Sent"
+          icon={SendHorizonal}
+          id="drafts"
+          disabled
+        />
       </div>
       <WorkspaceSection
         label="Channels"
@@ -101,11 +88,7 @@
             image={item.user.image}
             key={item.id}
             label={item.user.name}
-<<<<<<< HEAD
             variant={entityId === item.id ? "active" : "default"}
-=======
-            variant={memberId === item.id ? "active" : "default"}
->>>>>>> 9ef2d4af
           />
         ))}
       </WorkspaceSection>
