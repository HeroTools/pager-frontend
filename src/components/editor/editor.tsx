import hljs from 'highlight.js';
import { CaseSensitive, Paperclip, SendHorizontal, Smile } from 'lucide-react';
import type Quill from 'quill';
import type { Delta, QuillOptions } from 'quill';
import type { Op } from 'quill/core';
import {
  type RefObject,
  useCallback,
  useEffect,
  useLayoutEffect,
  useMemo,
  useRef,
  useState,
} from 'react';
import { toast } from 'sonner';
import { useDebouncedCallback } from 'use-debounce';

import EmojiPicker from '@/components/emoji-picker';
import { Hint } from '@/components/hint';
import { Button } from '@/components/ui/button';
import { useDraftsStore } from '@/features/drafts/store/use-drafts-store';
import { useFileUpload } from '@/features/file-upload';
import type { ManagedAttachment, UploadedAttachment } from '@/features/file-upload/types';
import { useGetMembers } from '@/features/members/hooks/use-members';
import { useIsMobile } from '@/hooks/use-is-mobile';
import { useTypingStatus } from '@/hooks/use-typing-status';
import {
  hasDeltaContent as checkDeltaContent,
  enrichDeltaWithMentions,
  getPlainTextFromDelta as getDeltaPlainText,
  validateFile,
} from '@/lib/helpers';
import { createMemberLookupMap } from '@/lib/helpers/members';
import { cn } from '@/lib/utils';
import { useUIStore } from '@/stores/ui-store';
import AttachmentPreview from './attachment-preview';
import EmojiAutoComplete from './emoji-auto-complete';
import { GifSearchModal } from './gif-search-modal';
import { LinkDialog } from './link-dialog';
import MentionAutoComplete from './mention-auto-complete';
import MentionBlot from './mention-blot';
import SlashCommandAutoComplete from './slash-command-autocomplete';

type EditorValue = {
  image: File | null;
  body: string;
  attachments: UploadedAttachment[];
  plainText: string;
};

interface EditorProps {
  variant?: 'create' | 'update';
  defaultValue?: Delta | Op[];
  disabled?: boolean;
  innerRef?: RefObject<Quill | null>;
  placeholder?: string;
  workspaceId: string;
  onCancel?: () => void;
  onSubmit: ({ image, body, attachments, plainText }: EditorValue) => Promise<void> | void;
  maxFiles?: number;
  maxFileSizeBytes?: number;
  userId: string;
  channelId?: string;
  conversationId?: string;
  agentConversationId?: string;
  parentMessageId?: string;
  parentAuthorName?: string;
}

const URL_REGEX =
  /(?:(?:https?:\/\/)?(?:(?:www|[a-zA-Z0-9](?:[a-zA-Z0-9-]{0,61}[a-zA-Z0-9])?)(?:\.(?:[a-zA-Z0-9](?:[a-zA-Z0-9-]{0,61}[a-zA-Z0-9])?))*\.[a-zA-Z]{2,}|localhost)(?::[0-9]{1,5})?(?:\/[^\s]*)?)/i;
const AUTO_LINK_URL_REGEX =
  /(?:(?:https?:\/\/)?(?:(?:www|[a-zA-Z0-9](?:[a-zA-Z0-9-]{0,61}[a-zA-Z0-9])?)(?:\.(?:[a-zA-Z0-9](?:[a-zA-Z0-9-]{0,61}[a-zA-Z0-9])?))*\.[a-zA-Z]{2,}|localhost)(?::[0-9]{1,5})?(?:\/[^\s]*)?)/gi;

const Editor = ({
  variant = 'create',
  defaultValue = [],
  disabled = false,
  innerRef,
  placeholder = 'Write something...',
  workspaceId,
  onCancel,
  onSubmit,
  maxFiles = 10,
  maxFileSizeBytes = 20 * 1024 * 1024,
  userId,
  channelId,
  conversationId,
  agentConversationId,
  parentMessageId,
  parentAuthorName,
}: EditorProps) => {
  const [image, setImage] = useState<File | null>(null);
  const [text, setText] = useState('');
  const [attachments, setAttachments] = useState<ManagedAttachment[]>([]);
  const [isDragging, setIsDragging] = useState(false);
  const [isToolbarVisible, setIsToolbarVisible] = useState(true);
  const [isLinkDialogOpen, setIsLinkDialogOpen] = useState(false);
  const [linkSelection, setLinkSelection] = useState<{ index: number; length: number } | null>(
    null,
  );
  const [selectedText, setSelectedText] = useState('');
  const [hasEmbeds, setHasEmbeds] = useState(false);

  const isAgentChat = !!agentConversationId;
  const isMobile = useIsMobile();

  const { getDraft, setDraft, clearDraft } = useDraftsStore();
  const { setProfilePanelOpen } = useUIStore();
  const { data: members = [] } = useGetMembers(workspaceId);

  const memberLookup = useMemo(() => {
    const lookup = createMemberLookupMap(members);
    return lookup;
  }, [members]);
  const { entityId, entityType } = useMemo(() => {
    if (channelId) return { entityId: channelId, entityType: 'channel' as const };
    if (conversationId) return { entityId: conversationId, entityType: 'conversation' as const };
    if (agentConversationId)
      return { entityId: agentConversationId, entityType: 'agent_conversation' as const };
    return { entityId: undefined, entityType: undefined };
  }, [channelId, conversationId, agentConversationId]);

  const { startTyping, stopTyping } = useTypingStatus({
    userId,
    channelId,
    conversationId,
    enabled: variant === 'create',
  });

  const activeUploadBatchesRef = useRef<Map<string, string[]>>(new Map());
  const containerRef = useRef<HTMLDivElement>(null);
  const editorWrapperRef = useRef<HTMLDivElement>(null);
  const onSubmitRef = useRef(onSubmit);
  const placeholderRef = useRef(placeholder);
  const defaultValueRef = useRef(defaultValue);
  const disabledRef = useRef(disabled);
  const imageElementRef = useRef<HTMLInputElement>(null);
  const fileInputRef = useRef<HTMLInputElement>(null);
  const quillRef = useRef<Quill | null>(null);
  const attachmentsRef = useRef(attachments);

<<<<<<< HEAD
  // Progress throttling for file uploads
=======
  const isEmpty = useMemo(() => {
    if (image || attachments.length > 0) return false;

    const quill = quillRef.current;
    if (!quill) {
      return text.trim().length === 0 && !hasEmbeds;
    }

    return !checkDeltaContent(quill.getContents());
  }, [text, image, attachments.length, hasEmbeds]);

  const hasUploadsInProgress = useMemo(
    () => attachments.some((att) => att.status === 'uploading'),
    [attachments],
  );

  // Use individual progress tracking for updates
>>>>>>> d1e113e3
  const progressTimeoutsRef = useRef<Map<string, NodeJS.Timeout>>(new Map());
  const lastProgressUpdateRef = useRef<Map<string, number>>(new Map());

  const { uploadMultipleFiles } = useFileUpload(workspaceId);

  const handleSubmit = useCallback(async (): Promise<void> => {
    const quill = quillRef.current;
    if (!quill) {
      return;
    }

    if (hasUploadsInProgress) {
      toast.error('Please wait for all attachments to finish uploading.');
      return;
    }
    const failedAttachments = attachments.filter((att) => att.status === 'error');
    if (failedAttachments.length > 0) {
      toast.error('Some uploads failed. Please remove failed uploads or try again.');
      return;
    }

    const oldContents = quill.getContents();
    const plainText = getPlainTextFromDelta(oldContents);
    const oldImage = image;
    const oldAttachments = attachments;
    const body = JSON.stringify(oldContents);

    try {
      const completedAttachments = attachments.filter((att) => !!att.storageUrl);

      const attachmentsForSubmit: UploadedAttachment[] = completedAttachments.map((att) => ({
        id: att.id,
        originalFilename: att.originalFilename,
        contentType: att.contentType,
        sizeBytes: att.sizeBytes,
        storageUrl: att.storageUrl,
        uploadProgress: att.uploadProgress,
        status: 'completed' as const,
      }));

      const result = onSubmitRef.current({
        image: oldImage,
        body,
        attachments: attachmentsForSubmit,
        plainText,
      });

      if (result instanceof Promise) {
        await result;
      }

      if (entityId) {
        clearDraft(workspaceId, entityId, parentMessageId);
      }

      quill.setText('');
      quill.setContents([]);
      setText('');
      setImage(null);
      setAttachments([]);
      setHasEmbeds(false);
      activeUploadBatchesRef.current.clear();
      progressTimeoutsRef.current.forEach((timeout) => clearTimeout(timeout));
      progressTimeoutsRef.current.clear();
      lastProgressUpdateRef.current.clear();

      if (variant === 'create') {
        stopTyping();
      }
    } catch (err) {
      console.error('Failed to submit message:', err);
      quill.setContents(oldContents);
      setText(plainText);
      setImage(oldImage);
      setAttachments(oldAttachments);

      if (variant === 'create') {
        stopTyping();
      }
    }
  }, [
    hasUploadsInProgress,
    attachments,
    image,
    stopTyping,
    variant,
    entityId,
    workspaceId,
    parentMessageId,
    clearDraft,
  ]);

  const handleSubmitRef = useRef(handleSubmit);

  const debouncedSetDraft = useDebouncedCallback(() => {
    if (!entityId || !entityType) return;

    const quill = quillRef.current;
    if (!quill) return;

    const contents = quill.getContents();

    if (!checkDeltaContent(contents)) {
      clearDraft(workspaceId, entityId, parentMessageId);
    } else {
      setDraft(
        workspaceId,
        entityId,
        JSON.stringify(contents),
        quill.getText().trim() || ' ', // Ensure plain text is not empty for mention-only drafts
        entityType,
        parentMessageId,
        parentAuthorName,
      );
    }
  }, 500);

  const checkForEmbeds = useCallback((quill: Quill) => {
    const contents = quill.getContents();
    const embedsPresent =
      contents.ops?.some(
        (op: any) =>
          op.insert && typeof op.insert === 'object' && (op.insert.image || op.insert.video),
      ) || false;
    setHasEmbeds(embedsPresent);
  }, []);

  const getPlainTextFromDelta = useCallback(
    (delta: Delta): string => getDeltaPlainText(delta, memberLookup),
    [memberLookup],
  );

  useLayoutEffect(() => {
    onSubmitRef.current = onSubmit;
    placeholderRef.current = placeholder;
    defaultValueRef.current = defaultValue;
    disabledRef.current = disabled;
    attachmentsRef.current = attachments;
    handleSubmitRef.current = handleSubmit;
  });

  // Update mention displays when members data loads
  useEffect(() => {
    if (!containerRef.current || memberLookup.size === 0) return;

    // Update all mention elements to show names instead of IDs
    const mentionElements = containerRef.current.querySelectorAll('.mention[data-member-id]');
    mentionElements.forEach((element) => {
      const memberId = element.getAttribute('data-member-id');
      if (memberId) {
        const memberName = memberLookup.get(memberId);
        if (memberName) {
          element.textContent = `@${memberName}`;
        }
      }
    });
  }, [memberLookup]);

  const createProgressHandler = useCallback((batchFileIds: string[]) => {
    return (fileIndex: number, progress: { percentage: number }) => {
      const fileKey = `${batchFileIds[0]}-${fileIndex}`;
      const now = Date.now();
      const lastUpdate = lastProgressUpdateRef.current.get(fileKey) || 0;

      // Clear any existing timeout for this file
      const existingTimeout = progressTimeoutsRef.current.get(fileKey);
      if (existingTimeout) {
        clearTimeout(existingTimeout);
      }

      // Update immediately if it's complete or enough time has passed
      const shouldUpdateImmediately = progress.percentage === 100 || now - lastUpdate >= 100;

      const updateProgress = () => {
        lastProgressUpdateRef.current.set(fileKey, Date.now());

        setAttachments((prev) => {
          const targetId = batchFileIds[fileIndex];
          const targetIndex = prev.findIndex((att) => att.id === targetId);

          if (targetIndex === -1) return prev;

          const targetAttachment = prev[targetIndex];
          if (targetAttachment.uploadProgress === progress.percentage) {
            return prev; // No change needed
          }

          const updated = [...prev];
          updated[targetIndex] = {
            ...targetAttachment,
            uploadProgress: progress.percentage,
          };
          return updated;
        });

        progressTimeoutsRef.current.delete(fileKey);
      };

      if (shouldUpdateImmediately) {
        updateProgress();
      } else {
        // Throttle the update
        const timeout = setTimeout(updateProgress, 100);
        progressTimeoutsRef.current.set(fileKey, timeout);
      }
    };
  }, []);

  const handleFiles = useCallback(
    async (files: FileList): Promise<void> => {
      if (isAgentChat) return;

      if (!uploadMultipleFiles) {
        toast.error('File upload not configured');
        return;
      }

      const fileArray = Array.from(files);

      if (attachments.length + fileArray.length > maxFiles) {
        toast.error(`Cannot upload more than ${maxFiles} files total.`);
        return;
      }

      const validationErrors = fileArray
        .map((file) => validateFile(file, maxFileSizeBytes))
        .filter((error) => error !== null);

      if (validationErrors.length > 0) {
        toast.error(validationErrors.join('\n'));
        return;
      }

      const batchId = `batch-${Date.now()}-${Math.random()}`;

      const fileIds = fileArray.map(() => `upload-${Date.now()}-${Math.random()}`);

      activeUploadBatchesRef.current.set(batchId, fileIds);

      const initialAttachments: ManagedAttachment[] = fileArray.map((file, index) => ({
        id: fileIds[index],
        originalFilename: file.name,
        contentType: file.type,
        sizeBytes: file.size,
        storageUrl: '',
        uploadProgress: 0,
        status: 'uploading',
        file,
      }));

      setAttachments((prev) => [...prev, ...initialAttachments]);

      try {
        const progressHandler = createProgressHandler(fileIds);
        const results = await uploadMultipleFiles(fileArray, progressHandler);

        if (activeUploadBatchesRef.current.has(batchId)) {
          const batchFileIds = activeUploadBatchesRef.current.get(batchId)!;

          setAttachments((prev) => {
            return prev.map((att) => {
              const fileIndex = batchFileIds.indexOf(att.id);
              if (fileIndex === -1 || fileIndex >= results.length) {
                return att;
              }

              const result = results[fileIndex];

              if (result.status === 'success') {
                return {
                  ...att,
                  id: result.attachmentId,
                  storageUrl: result.storageUrl,
                  uploadProgress: 100,
                  status: 'completed' as const,
                  file: undefined,
                };
              } else {
                return {
                  ...att,
                  status: 'error' as const,
                  error: result.error,
                  file: undefined,
                };
              }
            });
          });

          activeUploadBatchesRef.current.delete(batchId);
          progressTimeoutsRef.current.forEach((timeout) => clearTimeout(timeout));
          progressTimeoutsRef.current.clear();
          lastProgressUpdateRef.current.clear();
        }
      } catch (error) {
        if (activeUploadBatchesRef.current.has(batchId)) {
          const batchFileIds = activeUploadBatchesRef.current.get(batchId)!;

          setAttachments((prev) =>
            prev.map((att) =>
              batchFileIds.includes(att.id)
                ? { ...att, status: 'error', error: 'Upload failed' }
                : att,
            ),
          );

          activeUploadBatchesRef.current.delete(batchId);
          progressTimeoutsRef.current.forEach((timeout) => clearTimeout(timeout));
          progressTimeoutsRef.current.clear();
          lastProgressUpdateRef.current.clear();
        }
      }
    },
    [
      attachments.length,
      maxFiles,
      uploadMultipleFiles,
      maxFileSizeBytes,
      isAgentChat,
      createProgressHandler,
    ],
  );

  const handleDrop = useCallback(
    (e: React.DragEvent): void => {
      if (isAgentChat) return;

      e.preventDefault();
      e.stopPropagation();
      setIsDragging(false);

      if (e.dataTransfer.files && e.dataTransfer.files.length > 0) {
        handleFiles(e.dataTransfer.files);
      }
    },
    [handleFiles, isAgentChat],
  );

  const handleDragOver = useCallback(
    (e: React.DragEvent): void => {
      if (isAgentChat) return;

      e.preventDefault();
      e.stopPropagation();
      setIsDragging(true);
    },
    [isAgentChat],
  );

  const handleDragLeave = useCallback(
    (e: React.DragEvent): void => {
      if (isAgentChat) return;

      e.preventDefault();
      e.stopPropagation();
      if (editorWrapperRef.current && !editorWrapperRef.current.contains(e.relatedTarget as Node)) {
        setIsDragging(false);
      }
    },
    [isAgentChat],
  );

  const handleLinkFormat = useCallback(
    (text: string, url: string, range?: { index: number; length: number }): void => {
      const quill = quillRef.current;
      if (!quill) return;

      const targetRange = range || quill.getSelection();
      if (!targetRange) return;

      const { index, length } = targetRange;

      if (length > 0) {
        quill.deleteText(index, length);
      }

      quill.insertText(index, text, 'link', url);

      setLinkSelection(null);
      setIsLinkDialogOpen(false);
    },
    [],
  );

  const handleLinkSave = useCallback(
    (text: string, url: string): void => {
      if (!linkSelection) return;
      handleLinkFormat(text, url, linkSelection);
    },
    [linkSelection, handleLinkFormat],
  );

<<<<<<< HEAD
=======
  const handleGifSelect = useCallback(
    (gif: any) => {
      if (isAgentChat) return;

      const quill = quillRef.current;
      if (!quill) return;

      const selection = quill.getSelection();
      const index = selection?.index ?? quill.getLength() - 1;

      quill.insertEmbed(index, 'image', gif.media_formats.gif.url);
      quill.setSelection(index + 1);
      quill.focus();
    },
    [isAgentChat],
  );

  // Remove attachments from useEffect dependencies to prevent re-initialization
>>>>>>> d1e113e3
  useEffect(() => {
    if (typeof window === 'undefined' || !containerRef.current) {
      return;
    }

    // Register MentionBlot only if not already registered
    if (!Quill.imports['formats/mention']) {
      Quill.register(MentionBlot);
    }

    const container = containerRef.current;
<<<<<<< HEAD

    // Prevent multiple initializations
    if (quillRef.current) {
      return;
    }

    import('quill').then(({ default: Quill }) => {
      if (!container || quillRef.current) return;

      // Check if container already has Quill initialized
      if (container.querySelector('.ql-editor')) {
        return;
      }
=======
    const editorDiv = document.createElement('div');
    container.appendChild(editorDiv);

    const options: QuillOptions = {
      theme: 'snow',
      placeholder: placeholderRef.current,
      modules: {
        syntax: { hljs },
        toolbar: {
          container: [
            ['bold', 'italic', 'underline', 'strike'],
            ['blockquote', 'code-block'],
            [{ list: 'ordered' }, { list: 'bullet' }, 'link'],
          ],
          handlers: {
            link: function () {
              const range = this.quill.getSelection();
              if (range) {
                const selectedText = this.quill.getText(range.index, range.length);
                setLinkSelection({ index: range.index, length: range.length });
                setSelectedText(selectedText);
                setIsLinkDialogOpen(true);
              }
            },
          },
        },
        keyboard: {
          bindings: {
            enterSubmit: {
              key: 'Enter',
              handler(): boolean {
                const emojiDropdownOpen =
                  quillRef.current && (quillRef.current as any).emojiDropdownOpen;

                const mentionDropdownOpen =
                  quillRef.current && (quillRef.current as any).mentionDropdownOpen;

                const commandDropdownOpen =
                  quillRef.current && (quillRef.current as any).commandDropdownOpen;

                if (emojiDropdownOpen || commandDropdownOpen || mentionDropdownOpen) {
                  return true;
                }

                const addedImage = imageElementRef.current?.files?.[0] || null;

                // Check if we have any content to send
                const hasAttachments = attachmentsRef.current.length > 0;
                const hasImage = !!addedImage;
                const quill = quillRef.current;
                const hasContent = quill ? checkDeltaContent(quill.getContents()) : false;
                const canSend = hasImage || hasAttachments || hasContent;

                if (canSend) {
                  handleSubmitRef.current();
                  return false;
                }
>>>>>>> d1e113e3

      // Create editor container
      const editorDiv = document.createElement('div');
      container.appendChild(editorDiv);

      const options: QuillOptions = {
        theme: 'snow',
        placeholder: placeholderRef.current,
        modules: {
          syntax: { hljs },
          toolbar: {
            container: [
              ['bold', 'italic', 'underline', 'strike'],
              ['blockquote', 'code-block'],
              [{ list: 'ordered' }, { list: 'bullet' }, 'link'],
            ],
            handlers: {
              link: function () {
                const range = this.quill.getSelection();
                if (range) {
                  const selectedText = this.quill.getText(range.index, range.length);
                  setLinkSelection({ index: range.index, length: range.length });
                  setSelectedText(selectedText);
                  setIsLinkDialogOpen(true);
                }
              },
            },
          },
          keyboard: {
            bindings: {
              enterSubmit: {
                key: 'Enter',
                handler(): boolean {
                  const emojiDropdownOpen =
                    quillRef.current && (quillRef.current as any).emojiDropdownOpen;
                  const commandDropdownOpen =
                    quillRef.current && (quillRef.current as any).commandDropdownOpen;
                  if (emojiDropdownOpen || commandDropdownOpen) {
                    return true;
                  }

                  const addedImage = imageElementRef.current?.files?.[0] || null;
                  const currentText = quillRef.current?.getText() || '';

                  const empty =
                    !addedImage &&
                    attachmentsRef.current.length === 0 &&
                    !hasEmbeds &&
                    currentText.replace(/\s*/g, '').trim().length === 0;

                  if (!empty) {
                    handleSubmitRef.current();
                    return false;
                  }

                  return true;
                },
              },
              linebreak: {
                key: 'Enter',
                shiftKey: true,
                handler(range: unknown): boolean {
                  const quill = quillRef.current;
                  const rangeObj = range as { index?: number } | null;
                  const index = rangeObj?.index ?? quill.getLength();
                  quill.insertText(index, '\n');
                  quill.setSelection(index + 1);
                  return false;
                },
              },
            },
          },
        },
      };

      const quill = new Quill(editorDiv, options);
      quillRef.current = quill;
      quill.focus();
      if (innerRef) {
        innerRef.current = quill;
      }

<<<<<<< HEAD
      const draft = entityId ? getDraft(workspaceId, entityId, parentMessageId) : undefined;
      let initialContent: Delta | Op[] = defaultValueRef.current;
      if (draft?.content) {
        try {
          initialContent = JSON.parse(draft.content);
        } catch (e) {
          console.error('Error parsing draft content', e);
        }
      }
      quill.setContents(initialContent, 'silent');
      setText(quill.getText());
=======
    // Load initial content (from draft or default)
    let initialContent: Delta | Op[] = defaultValueRef.current;
    const draft = entityId ? getDraft(workspaceId, entityId, parentMessageId) : undefined;

    if (draft?.content) {
      try {
        initialContent = enrichDeltaWithMentions(JSON.parse(draft.content), memberLookup);
      } catch (e) {
        console.error('Error parsing draft content', e);
      }
    }

    quill.setContents(initialContent, 'silent');
    setText(quill.getText());
>>>>>>> d1e113e3

      quill.root.addEventListener(
        'paste',
        (e: ClipboardEvent) => {
          const selection = quill.getSelection();

          if (!selection || selection.length === 0) {
            return;
          }

          const clipboardData = e.clipboardData;
          if (!clipboardData) {
            return;
          }

          const pastedData = clipboardData.getData('text/plain');

          if (URL_REGEX.test(pastedData)) {
            e.preventDefault();
            e.stopImmediatePropagation();

            quill.formatText(selection.index, selection.length, 'link', pastedData);
            quill.setSelection(selection.index + selection.length, 0);
          }
        },
        true,
      );

      const handleTextChange = () => {
        const selection = quill.getSelection();
        if (!selection) return;

        const [line] = quill.getLine(selection.index);
        if (!line || !line.domNode) return;
        const lineText = line.domNode.textContent ?? '';
        const lineStartIndex = quill.getIndex(line);

        const words = [...lineText.matchAll(/\S+/g)];
        for (const wordMatch of words) {
          const word = wordMatch[0];
          const wordIndexInEditor = lineStartIndex + (wordMatch.index ?? 0);
          const format = quill.getFormat(wordIndexInEditor, word.length);

          const linkValue = format.link;
          if (linkValue && typeof linkValue === 'string') {
            const probablyAutoLink = linkValue.includes(word);
            if (probablyAutoLink) {
              const isStillValid = new RegExp(`^${URL_REGEX.source}$`, 'i').test(word);
              if (!isStillValid) {
                quill.formatText(wordIndexInEditor, word.length, 'link', false, 'silent');
              }
            }
          }
        }

        const matches = [...lineText.matchAll(AUTO_LINK_URL_REGEX)];
        for (const match of matches) {
          const url = match[0];
          const urlIndexInEditor = lineStartIndex + (match.index ?? 0);
          const formats = quill.getFormat(urlIndexInEditor, url.length);
          if (formats.link) continue;

          const formattedUrl =
            url.startsWith('http') || url.startsWith('localhost') ? url : `https://` + url;
          quill.formatText(urlIndexInEditor, url.length, 'link', formattedUrl, 'silent');
        }
      };

<<<<<<< HEAD
      const textChangeHandler = (_delta: Delta, _oldDelta: Delta, source: string) => {
        const currentText = quill.getText();
        setText(currentText);
        debouncedSetDraft();

        // Check for embeds whenever content changes
        checkForEmbeds(quill);
=======
    const textChangeHandler = (_delta: Delta, _oldDelta: Delta, source: string) => {
      const currentText = quill.getText();
      setText(currentText);
      debouncedSetDraft();

      checkForEmbeds(quill);
>>>>>>> d1e113e3

        if (source === 'user') {
          handleTextChange();

          if (variant === 'create') {
            if (currentText.trim().length > 0) {
              startTyping();
            } else {
              stopTyping();
            }
          }
        }
<<<<<<< HEAD
      };
=======
      }
    };

    const handleBlur = () => {
      if (variant === 'create') {
        stopTyping();
      }
    };

    const handleMentionClick = (e: CustomEvent) => {
      const { memberId } = e.detail;
      setProfilePanelOpen(memberId);
    };

    quill.on(Quill.events.TEXT_CHANGE, textChangeHandler);
    quill.root.addEventListener('blur', handleBlur);
    quill.root.addEventListener('mentionClick', handleMentionClick as EventListener);

    // Mobile: Show toolbar only when text is selected
    if (isMobile) {
      // Hide toolbar initially on mobile
      const toolbarEl = containerRef.current?.querySelector('.ql-toolbar');
      if (toolbarEl) {
        toolbarEl.classList.add('hidden');
      }

      const handleSelectionChange = (range: any) => {
        const toolbarElement = containerRef.current?.querySelector('.ql-toolbar');
        if (!toolbarElement) return;
>>>>>>> d1e113e3

      const handleBlur = () => {
        if (variant === 'create') {
          stopTyping();
        }
      };

      quill.on('text-change', textChangeHandler);
      quill.root.addEventListener('blur', handleBlur);

<<<<<<< HEAD
      // Mobile: Show toolbar only when text is selected
      if (isMobile) {
        // Hide toolbar initially on mobile
        const toolbarEl = containerRef.current?.querySelector('.ql-toolbar');
        if (toolbarEl) {
          toolbarEl.classList.add('hidden');
        }

        const handleSelectionChange = (range: any) => {
          const toolbarElement = containerRef.current?.querySelector('.ql-toolbar');
          if (!toolbarElement) return;

          if (range && range.length > 0) {
            // Show toolbar when text is selected
            toolbarElement.classList.remove('hidden');
          } else {
            // Hide toolbar when no selection
            toolbarElement.classList.add('hidden');
          }
        };

        quill.on('selection-change', handleSelectionChange);
      }
    });

    return () => {
      // Clean up progress timeouts
      progressTimeoutsRef.current.forEach((timeout) => clearTimeout(timeout));
      progressTimeoutsRef.current.clear();
      lastProgressUpdateRef.current.clear();
=======
    return () => {
      const progressTimeouts = progressTimeoutsRef.current;
      const lastProgressUpdate = lastProgressUpdateRef.current;
      progressTimeouts.forEach((timeout) => clearTimeout(timeout));
      progressTimeouts.clear();
      lastProgressUpdate.clear();

      quill.off(Quill.events.TEXT_CHANGE, textChangeHandler);
      quill.root.removeEventListener('blur', handleBlur);
      quill.root.removeEventListener('mentionClick', handleMentionClick as EventListener);
>>>>>>> d1e113e3

      const quill = quillRef.current;
      if (quill) {
        // Clean up event listeners
        quill.off('text-change');
        quill.off('selection-change');
      }

      if (variant === 'create') {
        stopTyping();
      }

      // Clean up DOM
      if (containerRef.current) {
        containerRef.current.innerHTML = '';
      }

      quillRef.current = null;
      if (innerRef) {
        innerRef.current = null;
      }
    };
  }, [
    variant,
    innerRef,
    entityId,
    parentMessageId,
    startTyping,
    stopTyping,
    debouncedSetDraft,
    workspaceId,
    isMobile,
<<<<<<< HEAD
    getDraft,
    checkForEmbeds,
=======
    setProfilePanelOpen,
    checkForEmbeds,
    memberLookup,
    getDraft,
>>>>>>> d1e113e3
  ]);

  const handleToolbarToggle = useCallback((): void => {
    setIsToolbarVisible(!isToolbarVisible);
    const toolbarEl = containerRef.current?.querySelector('.ql-toolbar');
    if (toolbarEl) {
      toolbarEl.classList.toggle('hidden');
    }
  }, [isToolbarVisible]);

  const handleEmojiSelect = useCallback(
    (emoji: string): void => {
      if (isAgentChat) return;

      const quill = quillRef.current;
      if (!quill) return;

      const selection = quill.getSelection();
      const index = selection?.index ?? 0;
      quill.insertText(index, emoji);

      startTyping();
    },
    [startTyping, isAgentChat],
  );

  const handleLinkDialogClose = useCallback((): void => {
    setLinkSelection(null);
    setSelectedText('');
    setIsLinkDialogOpen(false);
  }, []);

  const handleCancel = useCallback(() => {
    if (variant === 'create') {
      stopTyping();
    }
    onCancel?.();
  }, [stopTyping, onCancel, variant]);

  return (
    <div className="flex flex-col">
      {!isAgentChat && (
        <>
          <input
            type="file"
            accept="image/*"
            ref={imageElementRef}
            onChange={(e) => setImage(e.target.files?.[0] || null)}
            className="hidden"
          />
          <input
            type="file"
            multiple
            ref={fileInputRef}
            onChange={(e) => {
              if (e.target.files) {
                handleFiles(e.target.files);
                e.target.value = '';
              }
            }}
            className="hidden"
          />
        </>
      )}

      <div
        ref={editorWrapperRef}
        className={cn(
          'flex flex-col border border-border-default overflow-hidden focus-within:border-border-strong transition-all duration-200 relative',
          'rounded-t-md md:rounded-md',
          'md:max-h-[calc(100%-36px)]',
          !isAgentChat && isDragging && 'border-primary bg-accent/50',
        )}
        onDrop={handleDrop}
        onDragOver={handleDragOver}
        onDragLeave={handleDragLeave}
      >
        {!isAgentChat && isDragging && (
          <div className="absolute inset-0 bg-primary/10 backdrop-blur-sm z-50 flex items-center justify-center border-2 border-dashed border-primary rounded-md">
            <div className="text-center">
              <div className="text-lg font-medium text-primary mb-2">Drop files here</div>
              <div className="text-sm text-muted-foreground">
                Max {maxFiles} files, up to {Math.round(maxFileSizeBytes / 1024 / 1024)}MB each
              </div>
            </div>
          </div>
        )}

        <div ref={containerRef} className="ql-custom max-h-80 overflow-y-auto" />

        <div className="flex px-2 py-2 z-10 flex-shrink-0 items-center border-t border-border-subtle">
          {/* Desktop only: toolbar toggle button */}
          <div className="hidden md:block">
            <Hint label={isToolbarVisible ? 'Hide formatting' : 'Show formatting'}>
              <Button disabled={disabled} size="sm" variant="ghost" onClick={handleToolbarToggle}>
                <CaseSensitive className="size-4" />
              </Button>
            </Hint>
          </div>

          {!isAgentChat && (
            <>
              <EmojiPicker
                onSelect={handleEmojiSelect}
                trigger={
                  <Button disabled={disabled} size="sm" variant="ghost">
                    <Smile className="size-4" />
                  </Button>
                }
              />

              <Hint label="Attach files">
                <Button
                  disabled={disabled}
                  size="sm"
                  variant="ghost"
                  onClick={() => fileInputRef.current?.click()}
                  className={cn(attachments.length > 0 && 'bg-accent text-accent-foreground')}
                >
                  <Paperclip className="size-4" />
                  {attachments.length > 0 && (
                    <span className="ml-1 text-xs bg-primary text-primary-foreground rounded-full px-1 min-w-4 h-4 flex items-center justify-center">
                      {attachments.length}
                    </span>
                  )}
                </Button>
              </Hint>
            </>
          )}

          {variant === 'update' ? (
            <div className="ml-auto flex items-center gap-x-2">
              <Button variant="outline" size="sm" onClick={handleCancel} disabled={disabled}>
                Cancel
              </Button>
              <Button
                variant="outline"
                size="sm"
                onClick={handleSubmit}
                disabled={disabled || isEmpty || hasUploadsInProgress}
                className="bg-primary hover:bg-primary/80 text-primary-foreground"
              >
                Save
              </Button>
            </div>
          ) : (
            <Button
              disabled={disabled || isEmpty || hasUploadsInProgress}
              onClick={handleSubmit}
              className={cn(
                'ml-auto',
                isEmpty || hasUploadsInProgress
                  ? 'text-muted-foreground'
                  : 'bg-primary hover:bg-primary/80 text-primary-foreground',
              )}
              size="sm"
            >
              <SendHorizontal className="size-4" />
            </Button>
          )}
        </div>
      </div>

      {!isAgentChat && attachments.length > 0 && (
        <div className="px-2 pb-2">
          <div className="flex flex-wrap">
            {attachments.map((attachment) => (
              <AttachmentPreview
                key={attachment.id}
                attachment={attachment}
                attachments={attachments}
                workspaceId={workspaceId}
                setAttachments={setAttachments}
              />
            ))}
          </div>
        </div>
      )}

      {variant === 'create' && !isMobile && (
        <div
          className={cn(
            'p-2 pb-0 text-[10px] text-muted-foreground flex justify-end opacity-0 transition',
            !isEmpty && 'opacity-100',
          )}
        >
          <p>
            <strong>Shift + Return</strong> to add new line
          </p>
        </div>
      )}

      {!isAgentChat && (
        <>
          <EmojiAutoComplete quill={quillRef.current} containerRef={containerRef} />
          <MentionAutoComplete
            quill={quillRef.current}
            containerRef={containerRef}
            currentUserId={userId}
          />
        </>
      )}
      {!isAgentChat && (
        <SlashCommandAutoComplete
          quill={quillRef.current}
          containerRef={containerRef}
          onGifSelect={handleGifSelect}
        />
      )}
      <GifSearchModal />
      <LinkDialog
        isOpen={isLinkDialogOpen}
        onClose={handleLinkDialogClose}
        onSave={handleLinkSave}
        selectedText={selectedText}
      />
    </div>
  );
};

export default Editor;<|MERGE_RESOLUTION|>--- conflicted
+++ resolved
@@ -1,7 +1,6 @@
 import hljs from 'highlight.js';
 import { CaseSensitive, Paperclip, SendHorizontal, Smile } from 'lucide-react';
-import type Quill from 'quill';
-import type { Delta, QuillOptions } from 'quill';
+import Quill, { type Delta, type QuillOptions } from 'quill';
 import type { Op } from 'quill/core';
 import {
   type RefObject,
@@ -67,10 +66,12 @@
   parentAuthorName?: string;
 }
 
-const URL_REGEX =
-  /(?:(?:https?:\/\/)?(?:(?:www|[a-zA-Z0-9](?:[a-zA-Z0-9-]{0,61}[a-zA-Z0-9])?)(?:\.(?:[a-zA-Z0-9](?:[a-zA-Z0-9-]{0,61}[a-zA-Z0-9])?))*\.[a-zA-Z]{2,}|localhost)(?::[0-9]{1,5})?(?:\/[^\s]*)?)/i;
-const AUTO_LINK_URL_REGEX =
-  /(?:(?:https?:\/\/)?(?:(?:www|[a-zA-Z0-9](?:[a-zA-Z0-9-]{0,61}[a-zA-Z0-9])?)(?:\.(?:[a-zA-Z0-9](?:[a-zA-Z0-9-]{0,61}[a-zA-Z0-9])?))*\.[a-zA-Z]{2,}|localhost)(?::[0-9]{1,5})?(?:\/[^\s]*)?)/gi;
+const TLDs = ['com', 'org', 'net', 'edu', 'gov', 'io', 'co', 'dev', 'app', 'xyz', 'info', 'biz'];
+const URL_REGEX = new RegExp(
+  `(?:https?:\\/\\/)?(?:localhost(?:\\d{1,5})?|\\w[\\w-]*\\.(?:${TLDs.join('|')})\\b)(?:\\/[^\\s]*)?`,
+  'i',
+);
+const AUTO_LINK_URL_REGEX = new RegExp(URL_REGEX.source, 'gi');
 
 const Editor = ({
   variant = 'create',
@@ -140,9 +141,6 @@
   const quillRef = useRef<Quill | null>(null);
   const attachmentsRef = useRef(attachments);
 
-<<<<<<< HEAD
-  // Progress throttling for file uploads
-=======
   const isEmpty = useMemo(() => {
     if (image || attachments.length > 0) return false;
 
@@ -160,7 +158,6 @@
   );
 
   // Use individual progress tracking for updates
->>>>>>> d1e113e3
   const progressTimeoutsRef = useRef<Map<string, NodeJS.Timeout>>(new Map());
   const lastProgressUpdateRef = useRef<Map<string, number>>(new Map());
 
@@ -325,13 +322,10 @@
       const now = Date.now();
       const lastUpdate = lastProgressUpdateRef.current.get(fileKey) || 0;
 
-      // Clear any existing timeout for this file
       const existingTimeout = progressTimeoutsRef.current.get(fileKey);
       if (existingTimeout) {
         clearTimeout(existingTimeout);
       }
-
-      // Update immediately if it's complete or enough time has passed
       const shouldUpdateImmediately = progress.percentage === 100 || now - lastUpdate >= 100;
 
       const updateProgress = () => {
@@ -362,8 +356,7 @@
       if (shouldUpdateImmediately) {
         updateProgress();
       } else {
-        // Throttle the update
-        const timeout = setTimeout(updateProgress, 100);
+        const timeout = setTimeout(updateProgress, 80);
         progressTimeoutsRef.current.set(fileKey, timeout);
       }
     };
@@ -552,8 +545,6 @@
     [linkSelection, handleLinkFormat],
   );
 
-<<<<<<< HEAD
-=======
   const handleGifSelect = useCallback(
     (gif: any) => {
       if (isAgentChat) return;
@@ -572,9 +563,8 @@
   );
 
   // Remove attachments from useEffect dependencies to prevent re-initialization
->>>>>>> d1e113e3
   useEffect(() => {
-    if (typeof window === 'undefined' || !containerRef.current) {
+    if (!containerRef.current) {
       return;
     }
 
@@ -584,21 +574,6 @@
     }
 
     const container = containerRef.current;
-<<<<<<< HEAD
-
-    // Prevent multiple initializations
-    if (quillRef.current) {
-      return;
-    }
-
-    import('quill').then(({ default: Quill }) => {
-      if (!container || quillRef.current) return;
-
-      // Check if container already has Quill initialized
-      if (container.querySelector('.ql-editor')) {
-        return;
-      }
-=======
     const editorDiv = document.createElement('div');
     container.appendChild(editorDiv);
 
@@ -656,102 +631,34 @@
                   handleSubmitRef.current();
                   return false;
                 }
->>>>>>> d1e113e3
-
-      // Create editor container
-      const editorDiv = document.createElement('div');
-      container.appendChild(editorDiv);
-
-      const options: QuillOptions = {
-        theme: 'snow',
-        placeholder: placeholderRef.current,
-        modules: {
-          syntax: { hljs },
-          toolbar: {
-            container: [
-              ['bold', 'italic', 'underline', 'strike'],
-              ['blockquote', 'code-block'],
-              [{ list: 'ordered' }, { list: 'bullet' }, 'link'],
-            ],
-            handlers: {
-              link: function () {
-                const range = this.quill.getSelection();
-                if (range) {
-                  const selectedText = this.quill.getText(range.index, range.length);
-                  setLinkSelection({ index: range.index, length: range.length });
-                  setSelectedText(selectedText);
-                  setIsLinkDialogOpen(true);
-                }
+
+                return true;
               },
             },
-          },
-          keyboard: {
-            bindings: {
-              enterSubmit: {
-                key: 'Enter',
-                handler(): boolean {
-                  const emojiDropdownOpen =
-                    quillRef.current && (quillRef.current as any).emojiDropdownOpen;
-                  const commandDropdownOpen =
-                    quillRef.current && (quillRef.current as any).commandDropdownOpen;
-                  if (emojiDropdownOpen || commandDropdownOpen) {
-                    return true;
-                  }
-
-                  const addedImage = imageElementRef.current?.files?.[0] || null;
-                  const currentText = quillRef.current?.getText() || '';
-
-                  const empty =
-                    !addedImage &&
-                    attachmentsRef.current.length === 0 &&
-                    !hasEmbeds &&
-                    currentText.replace(/\s*/g, '').trim().length === 0;
-
-                  if (!empty) {
-                    handleSubmitRef.current();
-                    return false;
-                  }
-
-                  return true;
-                },
-              },
-              linebreak: {
-                key: 'Enter',
-                shiftKey: true,
-                handler(range: unknown): boolean {
-                  const quill = quillRef.current;
-                  const rangeObj = range as { index?: number } | null;
-                  const index = rangeObj?.index ?? quill.getLength();
-                  quill.insertText(index, '\n');
-                  quill.setSelection(index + 1);
-                  return false;
-                },
+            linebreak: {
+              key: 'Enter',
+              shiftKey: true,
+              handler(range: unknown): boolean {
+                const quill = quillRef.current;
+                const rangeObj = range as { index?: number } | null;
+                const index = rangeObj?.index ?? quill.getLength();
+                quill.insertText(index, '\n');
+                quill.setSelection(index + 1);
+                return false;
               },
             },
           },
         },
-      };
-
-      const quill = new Quill(editorDiv, options);
-      quillRef.current = quill;
-      quill.focus();
-      if (innerRef) {
-        innerRef.current = quill;
-      }
-
-<<<<<<< HEAD
-      const draft = entityId ? getDraft(workspaceId, entityId, parentMessageId) : undefined;
-      let initialContent: Delta | Op[] = defaultValueRef.current;
-      if (draft?.content) {
-        try {
-          initialContent = JSON.parse(draft.content);
-        } catch (e) {
-          console.error('Error parsing draft content', e);
-        }
-      }
-      quill.setContents(initialContent, 'silent');
-      setText(quill.getText());
-=======
+      },
+    };
+
+    const quill = new Quill(editorDiv, options);
+    quillRef.current = quill;
+    quill.focus();
+    if (innerRef) {
+      innerRef.current = quill;
+    }
+
     // Load initial content (from draft or default)
     let initialContent: Delta | Op[] = defaultValueRef.current;
     const draft = entityId ? getDraft(workspaceId, entityId, parentMessageId) : undefined;
@@ -766,36 +673,36 @@
 
     quill.setContents(initialContent, 'silent');
     setText(quill.getText());
->>>>>>> d1e113e3
-
-      quill.root.addEventListener(
-        'paste',
-        (e: ClipboardEvent) => {
-          const selection = quill.getSelection();
-
-          if (!selection || selection.length === 0) {
-            return;
-          }
-
-          const clipboardData = e.clipboardData;
-          if (!clipboardData) {
-            return;
-          }
-
-          const pastedData = clipboardData.getData('text/plain');
-
-          if (URL_REGEX.test(pastedData)) {
-            e.preventDefault();
-            e.stopImmediatePropagation();
-
-            quill.formatText(selection.index, selection.length, 'link', pastedData);
-            quill.setSelection(selection.index + selection.length, 0);
-          }
-        },
-        true,
-      );
-
-      const handleTextChange = () => {
+
+    quill.root.addEventListener(
+      'paste',
+      (e: ClipboardEvent) => {
+        const selection = quill.getSelection();
+
+        if (!selection || selection.length === 0) {
+          return;
+        }
+
+        const clipboardData = e.clipboardData;
+        if (!clipboardData) {
+          return;
+        }
+
+        const pastedData = clipboardData.getData('text/plain');
+
+        if (URL_REGEX.test(pastedData)) {
+          e.preventDefault();
+          e.stopImmediatePropagation();
+
+          quill.formatText(selection.index, selection.length, 'link', pastedData);
+          quill.setSelection(selection.index + selection.length, 0);
+        }
+      },
+      true,
+    );
+
+    const handleTextChange = () => {
+      setTimeout(() => {
         const selection = quill.getSelection();
         if (!selection) return;
 
@@ -833,39 +740,26 @@
             url.startsWith('http') || url.startsWith('localhost') ? url : `https://` + url;
           quill.formatText(urlIndexInEditor, url.length, 'link', formattedUrl, 'silent');
         }
-      };
-
-<<<<<<< HEAD
-      const textChangeHandler = (_delta: Delta, _oldDelta: Delta, source: string) => {
-        const currentText = quill.getText();
-        setText(currentText);
-        debouncedSetDraft();
-
-        // Check for embeds whenever content changes
-        checkForEmbeds(quill);
-=======
+      }, 0);
+    };
+
     const textChangeHandler = (_delta: Delta, _oldDelta: Delta, source: string) => {
       const currentText = quill.getText();
       setText(currentText);
       debouncedSetDraft();
 
       checkForEmbeds(quill);
->>>>>>> d1e113e3
-
-        if (source === 'user') {
-          handleTextChange();
-
-          if (variant === 'create') {
-            if (currentText.trim().length > 0) {
-              startTyping();
-            } else {
-              stopTyping();
-            }
+
+      if (source === 'user') {
+        handleTextChange();
+
+        if (variant === 'create') {
+          if (currentText.trim().length > 0) {
+            startTyping();
+          } else {
+            stopTyping();
           }
         }
-<<<<<<< HEAD
-      };
-=======
       }
     };
 
@@ -895,49 +789,19 @@
       const handleSelectionChange = (range: any) => {
         const toolbarElement = containerRef.current?.querySelector('.ql-toolbar');
         if (!toolbarElement) return;
->>>>>>> d1e113e3
-
-      const handleBlur = () => {
-        if (variant === 'create') {
-          stopTyping();
+
+        if (range && range.length > 0) {
+          // Show toolbar when text is selected
+          toolbarElement.classList.remove('hidden');
+        } else {
+          // Hide toolbar when no selection
+          toolbarElement.classList.add('hidden');
         }
       };
 
-      quill.on('text-change', textChangeHandler);
-      quill.root.addEventListener('blur', handleBlur);
-
-<<<<<<< HEAD
-      // Mobile: Show toolbar only when text is selected
-      if (isMobile) {
-        // Hide toolbar initially on mobile
-        const toolbarEl = containerRef.current?.querySelector('.ql-toolbar');
-        if (toolbarEl) {
-          toolbarEl.classList.add('hidden');
-        }
-
-        const handleSelectionChange = (range: any) => {
-          const toolbarElement = containerRef.current?.querySelector('.ql-toolbar');
-          if (!toolbarElement) return;
-
-          if (range && range.length > 0) {
-            // Show toolbar when text is selected
-            toolbarElement.classList.remove('hidden');
-          } else {
-            // Hide toolbar when no selection
-            toolbarElement.classList.add('hidden');
-          }
-        };
-
-        quill.on('selection-change', handleSelectionChange);
-      }
-    });
-
-    return () => {
-      // Clean up progress timeouts
-      progressTimeoutsRef.current.forEach((timeout) => clearTimeout(timeout));
-      progressTimeoutsRef.current.clear();
-      lastProgressUpdateRef.current.clear();
-=======
+      quill.on(Quill.events.SELECTION_CHANGE, handleSelectionChange);
+    }
+
     return () => {
       const progressTimeouts = progressTimeoutsRef.current;
       const lastProgressUpdate = lastProgressUpdateRef.current;
@@ -948,24 +812,16 @@
       quill.off(Quill.events.TEXT_CHANGE, textChangeHandler);
       quill.root.removeEventListener('blur', handleBlur);
       quill.root.removeEventListener('mentionClick', handleMentionClick as EventListener);
->>>>>>> d1e113e3
-
-      const quill = quillRef.current;
-      if (quill) {
-        // Clean up event listeners
-        quill.off('text-change');
-        quill.off('selection-change');
+
+      if (isMobile) {
+        quill.off(Quill.events.SELECTION_CHANGE);
       }
 
       if (variant === 'create') {
         stopTyping();
       }
 
-      // Clean up DOM
-      if (containerRef.current) {
-        containerRef.current.innerHTML = '';
-      }
-
+      container.innerHTML = '';
       quillRef.current = null;
       if (innerRef) {
         innerRef.current = null;
@@ -981,15 +837,10 @@
     debouncedSetDraft,
     workspaceId,
     isMobile,
-<<<<<<< HEAD
-    getDraft,
-    checkForEmbeds,
-=======
     setProfilePanelOpen,
     checkForEmbeds,
     memberLookup,
     getDraft,
->>>>>>> d1e113e3
   ]);
 
   const handleToolbarToggle = useCallback((): void => {
@@ -1080,7 +931,23 @@
 
         <div ref={containerRef} className="ql-custom max-h-80 overflow-y-auto" />
 
-        <div className="flex px-2 py-2 z-10 flex-shrink-0 items-center border-t border-border-subtle">
+        {!isAgentChat && attachments.length > 0 && (
+          <div className="px-2 pb-2">
+            <div className="flex flex-wrap">
+              {attachments.map((attachment) => (
+                <AttachmentPreview
+                  key={attachment.id}
+                  attachment={attachment}
+                  attachments={attachments}
+                  workspaceId={workspaceId}
+                  setAttachments={setAttachments}
+                />
+              ))}
+            </div>
+          </div>
+        )}
+
+        <div className="flex px-2 pb-2 z-10 flex-shrink-0 items-center">
           {/* Desktop only: toolbar toggle button */}
           <div className="hidden md:block">
             <Hint label={isToolbarVisible ? 'Hide formatting' : 'Show formatting'}>
@@ -1153,22 +1020,6 @@
         </div>
       </div>
 
-      {!isAgentChat && attachments.length > 0 && (
-        <div className="px-2 pb-2">
-          <div className="flex flex-wrap">
-            {attachments.map((attachment) => (
-              <AttachmentPreview
-                key={attachment.id}
-                attachment={attachment}
-                attachments={attachments}
-                workspaceId={workspaceId}
-                setAttachments={setAttachments}
-              />
-            ))}
-          </div>
-        </div>
-      )}
-
       {variant === 'create' && !isMobile && (
         <div
           className={cn(
