"use client";

import { AlertTriangle, Loader } from "lucide-react";
import { useMemo } from "react";
import { Chat } from "@/components/chat/chat";
import {
  useGetChannel,
  useGetChannelWithMessagesInfinite,
  useRealtimeChannel,
  useGetChannelMembers,
} from "@/features/channels";
import { useGetMembers } from "@/features/members";
import { useMessageOperations } from "@/features/messages";
import { useCurrentUser } from "@/features/auth";
import { Author, Channel } from "@/types/chat";
import { useParamIds } from "@/hooks/use-param-ids";
import { UploadedAttachment } from "@/features/file-upload/types";
<<<<<<< HEAD
import { WorkspaceMember } from "@/types/database";
import { ChannelMemberData } from "@/features/channels/types";

const ChannelChat = () => {
  const { id: channelId, workspaceId } = useParamIds();
  const { user: currentUser, isAuthenticated } = useCurrentUser();
=======
import {
  transformMessages,
  updateSelectedMessageIfNeeded,
} from "@/features/messages/helpers";
import { useToggleReaction } from "@/features/reactions";
import { useMessagesStore } from "@/features/messages/store/messages-store";

const ChannelChat = () => {
  const { id: channelId, workspaceId, type } = useParamIds();
  const { user: currentUser, isAuthenticated } = useCurrentUser(workspaceId);
  const { addPendingMessage, removePendingMessage } = useMessagesStore();
>>>>>>> b960103d

  const {
    data: channelWithMessages,
    isLoading: isLoadingMessages,
    error: messagesError,
    fetchNextPage,
    hasNextPage,
    isFetchingNextPage,
  } = useGetChannelWithMessagesInfinite(workspaceId, channelId);

  const {
    data: channelDetails,
    isLoading: isLoadingChannel,
    error: channelError,
  } = useGetChannel(workspaceId, channelId);

  // Fetch channel members for header
  const {
    data: channelMembersResponse,
    isLoading: isLoadingMembers,
    error: membersError,
  } = useGetChannelMembers(workspaceId, channelId);

  // Fetch workspace members to get full user data
  const { data: workspaceMembers } = useGetMembers(workspaceId);

  // Real-time subscription for incoming messages and typing indicators
  const { isConnected, connectionStatus } = useRealtimeChannel({
    workspaceId,
    channelId,
    currentUserId: currentUser?.id,
    enabled: isAuthenticated && !!channelId && !!workspaceId,
  });

  // Typing indicator for current user
  // const {
  //   handleInputChange,
  //   handleSubmit: handleTypingSubmit,
  //   isTyping,
  // } = useTypingIndicator(workspaceId, channelId, undefined);

  const { createMessage, updateMessage, deleteMessage } = useMessageOperations(
    workspaceId,
    channelId,
    type
  );
  const toggleReaction = useToggleReaction(workspaceId);

  const transformChannel = (channelData: any): Channel => ({
    id: channelData.id,
    name: channelData.name,
    description: channelData.description,
    isPrivate: channelData.channel_type === "private",
    memberCount: channelData.members?.length || 0,
  });

  const transformCurrentUser = (userData: any): Author => ({
    id: userData.id,
    name: userData.name,
    avatar: userData.image,
    status: "online" as const,
  });


  // Transform members for header by combining channel member roles with workspace member data
  const members = useMemo(() => {
    if (!channelMembersResponse || !workspaceMembers) return [];
    
    return channelMembersResponse.map(channelMember => {
      const workspaceMember = workspaceMembers.find(
        (wm: WorkspaceMember) => wm.id === channelMember.workspace_member_id
      );
      
      if (!workspaceMember?.user) return null;

      return {
        id: channelMember.channel_member_id,
        name: workspaceMember.user.name,
        avatar: workspaceMember.user.image || undefined,
        role: channelMember.channel_role,
        workspace_member_id: channelMember.workspace_member_id,
        email: workspaceMember.user.email,
      } as ChannelMemberData;
    }).filter((member): member is ChannelMemberData => member !== null);
  }, [channelMembersResponse, workspaceMembers]);

  // Combined loading state
  const isLoading = isLoadingMessages || isLoadingChannel || isLoadingMembers || !currentUser;
  const error = messagesError || channelError || membersError;

  if (isLoading) {
    return (
      <div className="h-full flex-1 flex items-center justify-center">
        <Loader className="animate-spin size-5 text-muted-foreground" />
      </div>
    );
  }

  // Handle error states
  if (error || !channelWithMessages || !channelDetails) {
    return (
      <div className="h-full flex-1 flex flex-col gap-y-2 items-center justify-center">
        <AlertTriangle className="size-5 text-muted-foreground" />
        <span className="text-muted-foreground text-sm">
          {error ? "Failed to load channel" : "Channel not found"}
        </span>
      </div>
    );
  }

  const allMessages =
    channelWithMessages.pages?.flatMap((page, pageIndex) => {
      return page?.messages || [];
    }) || [];

  const sortedMessages = [...allMessages].sort(
    (a, b) =>
      new Date(a.created_at).getTime() - new Date(b.created_at).getTime()
  );

  // Transform data for chat component
  const channel = transformChannel(channelDetails);
  const messages = transformMessages(sortedMessages, currentUser);
  const user = transformCurrentUser(currentUser);

  // Handle message sending with real-time integration
  const handleSendMessage = async (content: {
    body: string;
    attachments: UploadedAttachment[];
  }) => {
    const optimisticId = `temp-${Date.now()}-${Math.random()}`;

    // Track that we're creating this message
    addPendingMessage(optimisticId, {
      workspaceId,
      channelId,
      entityId: channelId,
      entityType: type,
    });
    try {
      // Stop typing indicator immediately when sending
      // handleTypingSubmit();
      const message = await createMessage.mutateAsync({
        body: content.body,
        attachments: content.attachments,
        message_type: "direct",
        _optimisticId: optimisticId,
      });

      updateSelectedMessageIfNeeded(
        optimisticId,
        transformMessages([message], currentUser)[0]
      );

      removePendingMessage(optimisticId);

      console.log("Message sent successfully");
    } catch (error) {
      removePendingMessage(optimisticId);
      console.error("Failed to send message:", error);
    }
  };

  // Handle message editing
  const handleEditMessage = async (messageId: string, newContent: string) => {
    try {
      await updateMessage.mutateAsync({
        messageId,
        data: { body: newContent },
      });

      console.log("Message edited successfully");
    } catch (error) {
      console.error("Failed to edit message:", error);
    }
  };

  // Handle message deletion
  const handleDeleteMessage = async (messageId: string) => {
    try {
      await deleteMessage.mutateAsync(messageId);
      console.log("Message deleted successfully");
    } catch (error) {
      console.error("Failed to delete message:", error);
    }
  };

  // Handle message reactions
  const handleReactToMessage = async (messageId: string, emoji: string) => {
    try {
      // Check if user already reacted with this emoji
      const message = allMessages.find((msg) => msg.id === messageId);
      const existingReaction = message?.reactions?.find(
        (r) => r.value === emoji
      );
      const hasReacted = existingReaction?.users.some(
        (user: any) => user.id === currentUser?.id
      );
      await toggleReaction.mutateAsync({
        messageId,
        emoji,
        currentlyReacted: hasReacted || false,
      });
    } catch (error) {
      console.error("Failed to react to message:", error);
    }
  };

  // Handle replies/threads
  const handleReplyToMessage = async (
    messageId: string,
    replyContent: string
  ) => {
    try {
      await createMessage.mutateAsync({
        body: replyContent,
        parent_message_id: messageId,
        message_type: "thread",
      });

      console.log("Reply sent successfully");
    } catch (error) {
      console.error("Failed to reply to message:", error);
    }
  };

  // Handle channel details toggle
  const handleToggleChannelDetails = () => {
    // Replace with your channel details logic
    console.log("Toggle channel details");
  };

  // Handle loading more messages (when user scrolls up)
  const handleLoadMore = () => {
    if (hasNextPage && !isFetchingNextPage) {
      fetchNextPage();
    }
  };

  return (
    <div className="flex flex-col h-full">
      {/* Connection status indicator (optional) */}
      {!isConnected && (
        <div className="bg-warning/50 border-b border-warning px-4 py-2 text-sm text-warning">
          Reconnecting to real-time updates... (Status: {connectionStatus})
        </div>
      )}

      <Chat
        channel={channel}
        messages={messages}
        currentUser={user}
        chatType="channel"
        members={members}
        // typingUsers={transformedTypingUsers} // Pass typing users to Chat component
        isLoading={
          false
          // createMessage.isPending ||
          // updateMessage.isPending ||
          // deleteMessage.isPending
        }
        onSendMessage={handleSendMessage}
        onEditMessage={handleEditMessage}
        onDeleteMessage={handleDeleteMessage}
        onReplyToMessage={handleReplyToMessage}
        onReactToMessage={handleReactToMessage}
        onToggleChannelDetails={handleToggleChannelDetails}
        // Pass typing handlers to your message input component
        // onInputChange={handleInputChange}
        // onTypingSubmit={handleTypingSubmit}
        // Handle infinite scroll
        onLoadMore={handleLoadMore}
        hasMoreMessages={hasNextPage}
        isLoadingMore={isFetchingNextPage}
      />
    </div>
  );
};

export default ChannelChat;<|MERGE_RESOLUTION|>--- conflicted
+++ resolved
@@ -2,6 +2,7 @@
 
 import { AlertTriangle, Loader } from "lucide-react";
 import { useMemo } from "react";
+
 import { Chat } from "@/components/chat/chat";
 import {
   useGetChannel,
@@ -15,14 +16,8 @@
 import { Author, Channel } from "@/types/chat";
 import { useParamIds } from "@/hooks/use-param-ids";
 import { UploadedAttachment } from "@/features/file-upload/types";
-<<<<<<< HEAD
 import { WorkspaceMember } from "@/types/database";
 import { ChannelMemberData } from "@/features/channels/types";
-
-const ChannelChat = () => {
-  const { id: channelId, workspaceId } = useParamIds();
-  const { user: currentUser, isAuthenticated } = useCurrentUser();
-=======
 import {
   transformMessages,
   updateSelectedMessageIfNeeded,
@@ -32,10 +27,9 @@
 
 const ChannelChat = () => {
   const { id: channelId, workspaceId, type } = useParamIds();
+  const { addPendingMessage, removePendingMessage } = useMessagesStore();
+
   const { user: currentUser, isAuthenticated } = useCurrentUser(workspaceId);
-  const { addPendingMessage, removePendingMessage } = useMessagesStore();
->>>>>>> b960103d
-
   const {
     data: channelWithMessages,
     isLoading: isLoadingMessages,
@@ -51,17 +45,14 @@
     error: channelError,
   } = useGetChannel(workspaceId, channelId);
 
-  // Fetch channel members for header
   const {
     data: channelMembersResponse,
     isLoading: isLoadingMembers,
     error: membersError,
   } = useGetChannelMembers(workspaceId, channelId);
 
-  // Fetch workspace members to get full user data
   const { data: workspaceMembers } = useGetMembers(workspaceId);
 
-  // Real-time subscription for incoming messages and typing indicators
   const { isConnected, connectionStatus } = useRealtimeChannel({
     workspaceId,
     channelId,
@@ -98,31 +89,31 @@
     status: "online" as const,
   });
 
-
-  // Transform members for header by combining channel member roles with workspace member data
   const members = useMemo(() => {
     if (!channelMembersResponse || !workspaceMembers) return [];
-    
-    return channelMembersResponse.map(channelMember => {
-      const workspaceMember = workspaceMembers.find(
-        (wm: WorkspaceMember) => wm.id === channelMember.workspace_member_id
-      );
-      
-      if (!workspaceMember?.user) return null;
-
-      return {
-        id: channelMember.channel_member_id,
-        name: workspaceMember.user.name,
-        avatar: workspaceMember.user.image || undefined,
-        role: channelMember.channel_role,
-        workspace_member_id: channelMember.workspace_member_id,
-        email: workspaceMember.user.email,
-      } as ChannelMemberData;
-    }).filter((member): member is ChannelMemberData => member !== null);
+
+    return channelMembersResponse
+      .map((channelMember) => {
+        const workspaceMember = workspaceMembers.find(
+          (wm: WorkspaceMember) => wm.id === channelMember.workspace_member_id
+        );
+
+        if (!workspaceMember?.user) return null;
+
+        return {
+          id: channelMember.channel_member_id,
+          name: workspaceMember.user.name,
+          avatar: workspaceMember.user.image || undefined,
+          role: channelMember.channel_role,
+          workspace_member_id: channelMember.workspace_member_id,
+          email: workspaceMember.user.email,
+        } as ChannelMemberData;
+      })
+      .filter((member): member is ChannelMemberData => member !== null);
   }, [channelMembersResponse, workspaceMembers]);
 
-  // Combined loading state
-  const isLoading = isLoadingMessages || isLoadingChannel || isLoadingMembers || !currentUser;
+  const isLoading =
+    isLoadingMessages || isLoadingChannel || isLoadingMembers || !currentUser;
   const error = messagesError || channelError || membersError;
 
   if (isLoading) {
@@ -133,7 +124,6 @@
     );
   }
 
-  // Handle error states
   if (error || !channelWithMessages || !channelDetails) {
     return (
       <div className="h-full flex-1 flex flex-col gap-y-2 items-center justify-center">
@@ -155,12 +145,8 @@
       new Date(a.created_at).getTime() - new Date(b.created_at).getTime()
   );
 
-  // Transform data for chat component
   const channel = transformChannel(channelDetails);
   const messages = transformMessages(sortedMessages, currentUser);
-  const user = transformCurrentUser(currentUser);
-
-  // Handle message sending with real-time integration
   const handleSendMessage = async (content: {
     body: string;
     attachments: UploadedAttachment[];
@@ -198,7 +184,6 @@
     }
   };
 
-  // Handle message editing
   const handleEditMessage = async (messageId: string, newContent: string) => {
     try {
       await updateMessage.mutateAsync({
@@ -212,7 +197,6 @@
     }
   };
 
-  // Handle message deletion
   const handleDeleteMessage = async (messageId: string) => {
     try {
       await deleteMessage.mutateAsync(messageId);
@@ -222,7 +206,6 @@
     }
   };
 
-  // Handle message reactions
   const handleReactToMessage = async (messageId: string, emoji: string) => {
     try {
       // Check if user already reacted with this emoji
@@ -243,7 +226,6 @@
     }
   };
 
-  // Handle replies/threads
   const handleReplyToMessage = async (
     messageId: string,
     replyContent: string
@@ -261,13 +243,10 @@
     }
   };
 
-  // Handle channel details toggle
   const handleToggleChannelDetails = () => {
-    // Replace with your channel details logic
     console.log("Toggle channel details");
   };
 
-  // Handle loading more messages (when user scrolls up)
   const handleLoadMore = () => {
     if (hasNextPage && !isFetchingNextPage) {
       fetchNextPage();
@@ -286,26 +265,16 @@
       <Chat
         channel={channel}
         messages={messages}
-        currentUser={user}
+        currentUser={currentUser}
         chatType="channel"
         members={members}
-        // typingUsers={transformedTypingUsers} // Pass typing users to Chat component
-        isLoading={
-          false
-          // createMessage.isPending ||
-          // updateMessage.isPending ||
-          // deleteMessage.isPending
-        }
+        isLoading={false}
         onSendMessage={handleSendMessage}
         onEditMessage={handleEditMessage}
         onDeleteMessage={handleDeleteMessage}
         onReplyToMessage={handleReplyToMessage}
         onReactToMessage={handleReactToMessage}
         onToggleChannelDetails={handleToggleChannelDetails}
-        // Pass typing handlers to your message input component
-        // onInputChange={handleInputChange}
-        // onTypingSubmit={handleTypingSubmit}
-        // Handle infinite scroll
         onLoadMore={handleLoadMore}
         hasMoreMessages={hasNextPage}
         isLoadingMore={isFetchingNextPage}
