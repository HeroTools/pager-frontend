--- conflicted
+++ resolved
@@ -1,12 +1,9 @@
 'use client';
 
 import { AlertTriangle, Loader } from 'lucide-react';
-<<<<<<< HEAD
 import { useEffect, useMemo } from 'react';
 import { useSearchParams, useRouter } from 'next/navigation';
 
-=======
->>>>>>> e0c40f52
 import { Chat } from '@/components/chat/chat';
 import type { ConversationWithMessagesAndMembers } from '@/features/conversations';
 import {
