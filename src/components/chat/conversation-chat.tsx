--- conflicted
+++ resolved
@@ -136,19 +136,7 @@
   const isInitialLoading = !currentUser;
   const error = messagesError;
 
-<<<<<<< HEAD
   if (error && !isInitialLoading) {
-=======
-  if (isLoading || !currentUser) {
-    return (
-      <div className="h-full flex-1 flex items-center justify-center">
-        <Loader className="animate-spin size-5 text-muted-foreground" />
-      </div>
-    );
-  }
-
-  if (error || !conversationWithMessages) {
->>>>>>> 906fb2f7
     return (
       <div className="h-full flex-1 flex flex-col gap-y-2 items-center justify-center">
         <AlertTriangle className="size-5 text-muted-foreground" />
@@ -158,11 +146,6 @@
       </div>
     );
   }
-
-<<<<<<< HEAD
-  // Transform data for chat component - use placeholder data while loading
-=======
->>>>>>> 906fb2f7
   const conversationChannel = transformConversation(
     currentConversation?.members || [],
     currentConversation?.other_members || [],
