--- conflicted
+++ resolved
@@ -1,18 +1,14 @@
 import { FC, useCallback, useEffect, useRef, useState, UIEvent } from "react";
+
 import type { Message, Channel, Attachment } from "@/types/chat";
 import { ChatHeader } from "./header";
 import { ChatMessageList } from "./message-list";
 import Editor from "@/components/editor/editor";
 import { useParamIds } from "@/hooks/use-param-ids";
-<<<<<<< HEAD
-import { UploadedAttachment } from "@/features/file-upload/types";
-import { ChannelMemberData } from "@/types/channel";
-
-=======
+import type { ChannelMemberData } from "@/features/channels";
 import type { UploadedAttachment } from "@/features/file-upload";
+import type { CurrentUser } from "@/features/auth";
 import { MediaViewerModal } from "@/components/media-viewer-modal";
-import type { CurrentUser } from "@/features/auth";
->>>>>>> b960103d
 
 interface ChatProps {
   channel: Channel;
@@ -82,11 +78,6 @@
     onEditMessage?.(messageId);
   };
 
-<<<<<<< HEAD
-  useEffect(() => {
-    if (shouldScrollToBottom) {
-      messagesEndRef.current?.scrollIntoView({ behavior: "smooth" });
-=======
   const handleOpenMediaViewer = (message: Message, attachmentIndex: number) => {
     // Get all viewable attachments (images, videos, and documents)
     const viewableAttachments = message.attachments.filter((attachment) => {
@@ -111,7 +102,6 @@
       setMediaViewerAttachments(viewableAttachments);
       setMediaViewerInitialIndex(attachmentIndex);
       setIsMediaViewerOpen(true);
->>>>>>> b960103d
     }
   };
 
@@ -178,7 +168,11 @@
 
   return (
     <div className="flex flex-col h-full">
-      <ChatHeader channel={channel} onToggleDetails={onToggleChannelDetails} members={members} />
+      <ChatHeader
+        channel={channel}
+        onToggleDetails={onToggleChannelDetails}
+        members={members}
+      />
 
       <ChatMessageList
         messages={messages}
