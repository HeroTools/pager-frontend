import { FC, useState } from "react";
import { formatDistanceToNow } from "date-fns";
import Picker from "@emoji-mart/react";
import data from "@emoji-mart/data";
import {
  MoreHorizontal,
  MessageSquare,
  Smile,
  Edit,
  Trash2,
  Download,
  File,
  FileText,
  Music,
  Archive,
  Image as ImageIcon,
  Play,
  Eye,
} from "lucide-react";
import { Message, User, Attachment } from "@/types/chat";
import { cn } from "@/lib/utils";
import { Button } from "@/components/ui/button";
import {
  DropdownMenu,
  DropdownMenuContent,
  DropdownMenuItem,
  DropdownMenuTrigger,
} from "@/components/ui/dropdown-menu";
import {
  Popover,
  PopoverContent,
  PopoverTrigger,
} from "@/components/ui/popover";
import { Avatar, AvatarFallback, AvatarImage } from "@/components/ui/avatar";
import { MessageReactions } from "./message-reactions";
import { MessageContent } from "./message-content";
import { useUIStore } from "@/store/ui-store";
import { MediaViewerModal } from "@/components/media-viewer-modal";

interface ChatMessageProps {
  message: Message;
  currentUser: User;
  isCompact?: boolean;
  showAvatar?: boolean;
  onEdit?: (messageId: string) => void;
  onDelete?: (messageId: string) => void;
  onReply?: (messageId: string) => void;
  onReaction?: (messageId: string, emoji: string) => void;
}

const ImageAttachment: FC<{ attachment: Attachment; onOpenMediaViewer: () => void }> = ({ attachment, onOpenMediaViewer }) => {
  const [isLoaded, setIsLoaded] = useState(false);
  const [hasError, setHasError] = useState(false);

  return (
    <div className="relative group/image max-w-sm">
      {!isLoaded && !hasError && (
        <div className="absolute inset-0 bg-muted animate-pulse rounded-lg flex items-center justify-center">
          <ImageIcon className="w-8 h-8 text-muted-foreground" />
        </div>
      )}
      {hasError ? (
        <div className="bg-muted rounded-lg p-4 flex items-center gap-2 text-muted-foreground">
          <ImageIcon className="w-5 h-5" />
          <span className="text-sm">Failed to load image</span>
        </div>
      ) : (
        <img
          src={attachment.public_url}
          alt={attachment.original_filename || "Uploaded image"}
          className={cn(
            "rounded-lg max-w-full h-auto cursor-pointer hover:opacity-90 transition-opacity",
            !isLoaded && "opacity-0"
          )}
          onLoad={() => setIsLoaded(true)}
          onError={() => setHasError(true)}
          onClick={onOpenMediaViewer}
          loading="lazy"
        />
      )}
      <div className="absolute top-2 right-2 opacity-0 group-hover/image:opacity-100 transition-opacity">
        <Button
          variant="secondary"
          size="sm"
          className="h-8 w-8 p-0 bg-card/30 hover:bg-card/40 border-0"
          onClick={(e) => {
            e.stopPropagation();
            window.open(attachment.public_url, "_blank");
          }}
        >
          <Download className="w-4 h-4 text-white" />
        </Button>
      </div>
    </div>
  );
};

const VideoAttachment: FC<{ attachment: Attachment; onOpenMediaViewer: () => void }> = ({ attachment, onOpenMediaViewer }) => {
  const [duration, setDuration] = useState<string>("");
  const [isLoaded, setIsLoaded] = useState(false);
  const [hasError, setHasError] = useState(false);

  const formatDuration = (seconds: number): string => {
    const minutes = Math.floor(seconds / 60);
    const remainingSeconds = Math.floor(seconds % 60);
    return `${minutes}:${remainingSeconds.toString().padStart(2, '0')}`;
  };

  const handleLoadedMetadata = (e: React.SyntheticEvent<HTMLVideoElement>) => {
    const video = e.currentTarget;
    if (video.duration && !isNaN(video.duration) && video.duration !== Infinity) {
      setDuration(formatDuration(video.duration));
    }
    setIsLoaded(true);
  };

  const handleError = () => {
    setHasError(true);
    setIsLoaded(true);
  };

  return (
    <div className="relative group/video max-w-md cursor-pointer" onClick={onOpenMediaViewer}>
      {/* Placeholder while loading to prevent layout shift */}
      {!isLoaded && !hasError && (
        <div className="bg-muted rounded-lg flex items-center justify-center min-h-[200px] aspect-video">
          <div className="flex flex-col items-center gap-2 text-muted-foreground">
            <Play className="w-8 h-8" />
            <span className="text-sm">Loading video...</span>
          </div>
        </div>
      )}
      
<<<<<<< HEAD
      {hasError ? (
        <div className="bg-muted rounded-lg p-4 flex items-center gap-2 text-muted-foreground min-h-[200px] aspect-video justify-center">
          <Play className="w-5 h-5" />
          <span className="text-sm">Failed to load video</span>
        </div>
      ) : (
        <video
          src={attachment.public_url}
          className={cn(
            "rounded-lg max-w-full h-auto",
            !isLoaded && "opacity-0 absolute inset-0"
          )}
          preload="metadata"
          onLoadedMetadata={handleLoadedMetadata}
          onError={handleError}
=======
      {/* Video overlay with play icon and duration */}
      <div className="absolute bottom-2 left-2 flex items-center gap-1.5 bg-black/70 text-white px-2 py-1 rounded text-xs font-medium">
        <Play className="w-3 h-3 fill-current" />
        {duration && <span>{duration}</span>}
      </div>

      <div className="absolute top-2 right-2 opacity-0 group-hover/video:opacity-100 transition-opacity">
        <Button
          variant="secondary"
          size="sm"
          className="h-8 w-8 p-0 bg-black/20 hover:bg-black/40 border-0"
          onClick={(e) => {
            e.stopPropagation();
            window.open(attachment.public_url, "_blank");
          }}
>>>>>>> 60e725aa
        >
          Your browser does not support the video tag.
        </video>
      )}
      
      {/* Video overlay with play icon and duration - only show when loaded */}
      {isLoaded && !hasError && (
        <div className="absolute bottom-2 left-2 flex items-center gap-1.5 bg-black/70 text-white px-2 py-1 rounded text-xs font-medium">
          <Play className="w-3 h-3 fill-current" />
          {duration && <span>{duration}</span>}
        </div>
      )}

      {/* Download button - only show when loaded */}
      {isLoaded && !hasError && (
        <div className="absolute top-2 right-2 opacity-0 group-hover/video:opacity-100 transition-opacity">
          <Button
            variant="secondary"
            size="sm"
            className="h-8 w-8 p-0 bg-card/30 hover:bg-card/40 border-0"
            onClick={(e) => {
              e.stopPropagation();
              window.open(attachment.public_url, "_blank");
            }}
          >
            <Download className="w-4 h-4 text-white" />
          </Button>
        </div>
      )}
    </div>
  );
};

const AudioAttachment: FC<{ attachment: Attachment }> = ({ attachment }) => {
  return (
    <div className="bg-muted rounded-lg p-3 max-w-sm">
      <div className="flex items-center gap-3 mb-2">
        <Music className="w-5 h-5 text-muted-foreground" />
        <div className="flex-1 min-w-0">
          <p className="text-sm font-medium truncate">
            {attachment.original_filename || "Audio file"}
          </p>
          {attachment.size_bytes && (
            <p className="text-xs text-muted-foreground">
              {formatFileSize(attachment.size_bytes)}
            </p>
          )}
        </div>
      </div>
      <audio
        src={attachment.public_url}
        className="w-full"
        controls
        preload="metadata"
      >
        Your browser does not support the audio tag.
      </audio>
    </div>
  );
};

const DocumentAttachment: FC<{ attachment: Attachment; onOpenMediaViewer: () => void }> = ({ attachment, onOpenMediaViewer }) => {
  const [previewLoaded, setPreviewLoaded] = useState(false);
  const [previewError, setPreviewError] = useState(false);

  const getFileIcon = (filename: string) => {
    const extension = filename.split(".").pop()?.toLowerCase();
    switch (extension) {
      case "pdf":
        return <FileText className="w-4 h-4 text-red-500" />;
      case "doc":
      case "docx":
        return <FileText className="w-4 h-4 text-blue-500" />;
      case "xls":
      case "xlsx":
        return <FileText className="w-4 h-4 text-green-500" />;
      case "ppt":
      case "pptx":
        return <FileText className="w-4 h-4 text-orange-500" />;
      case "zip":
      case "rar":
      case "7z":
        return <Archive className="w-4 h-4 text-purple-500" />;
      default:
        return <File className="w-4 h-4 text-muted-foreground" />;
    }
  };

  const getFileColor = (filename: string) => {
    const extension = filename.split(".").pop()?.toLowerCase();
    switch (extension) {
      case "pdf":
        return "border-red-200";
      case "doc":
      case "docx":
        return "border-blue-200";
      case "xls":
      case "xlsx":
        return "border-green-200";
      case "ppt":
      case "pptx":
        return "border-orange-200";
      default:
        return "border-border";
    }
  };

  const isViewableDocument = (filename: string) => {
    const extension = filename.split(".").pop()?.toLowerCase();
    return ["pdf", "doc", "docx", "xls", "xlsx"].includes(extension || "");
  };

  const getPreviewUrl = (attachment: Attachment) => {
    const extension = attachment.original_filename?.split(".").pop()?.toLowerCase();
    
    if (extension === "pdf") {
      // For PDFs, use simple embedded view
      return `${attachment.public_url}#toolbar=0`;
    }
    
    if (["doc", "docx", "xls", "xlsx", "ppt", "pptx"].includes(extension || "")) {
      // Use Microsoft Office Online viewer for thumbnails
      return `https://view.officeapps.live.com/op/embed.aspx?src=${encodeURIComponent(attachment.public_url)}`;
    }
    
    return null;
  };

  const previewUrl = getPreviewUrl(attachment);

      return (
      <div className="relative group/document max-w-sm">
        <div
          className={cn(
            "rounded-lg border-2 bg-background cursor-pointer hover:shadow-md transition-all overflow-hidden",
            getFileColor(attachment.original_filename || "")
          )}
          onClick={isViewableDocument(attachment.original_filename || "") ? onOpenMediaViewer : () => window.open(attachment.public_url, "_blank")}
        >
          {/* File info header */}
          <div className="p-3 pb-2">
            <div className="flex items-center gap-2 mb-1">
              {getFileIcon(attachment.original_filename || "")}
              <p className="text-sm font-medium truncate flex-1">
                {attachment.original_filename || "Document"}
              </p>
            </div>
            <div className="flex items-center gap-2">
              <span className="text-xs font-medium text-muted-foreground uppercase">
                {attachment.original_filename?.split(".").pop() || "FILE"}
              </span>
              {attachment.size_bytes && (
                <>
                  <span className="text-xs text-muted-foreground">•</span>
                  <span className="text-xs text-muted-foreground">
                    {formatFileSize(attachment.size_bytes)}
                  </span>
                </>
              )}
            </div>
          </div>

          {/* Preview thumbnail underneath */}
          <div className="h-36 bg-muted relative overflow-hidden rounded-b-lg">
            {previewUrl && isViewableDocument(attachment.original_filename || "") && !previewError ? (
              <>
                {!previewLoaded && (
                  <div className="absolute inset-0 flex items-center justify-center bg-muted">
                    <div className="w-8 h-8 opacity-50">
                      {getFileIcon(attachment.original_filename || "")}
                    </div>
                  </div>
                )}
                <iframe
                  src={previewUrl}
                  className={cn(
                    "w-full h-full border-0 pointer-events-none",
                    !previewLoaded && "opacity-0"
                  )}
                  style={
                                          attachment.original_filename?.toLowerCase().includes('.doc') 
                        ? { 
                            width: "200%", 
                            height: "200%", 
                            transform: "scale(0.6)", 
                            transformOrigin: "-30px -40px" 
                          }
                      : undefined
                  }
                  onLoad={() => setPreviewLoaded(true)}
                  onError={() => setPreviewError(true)}
                />
              </>
            ) : (
              <div className="absolute inset-0 flex items-center justify-center bg-muted">
                <div className="w-8 h-8 opacity-50">
                  {getFileIcon(attachment.original_filename || "")}
                </div>
              </div>
            )}
          </div>
          
          {/* Download button */}
          <div className="absolute top-2 right-2 opacity-0 group-hover/document:opacity-100 transition-opacity">
            <Button
              variant="secondary"
              size="sm"
              className="h-6 w-6 p-0 bg-background/80 hover:bg-background border-0"
              onClick={(e) => {
                e.stopPropagation();
                window.open(attachment.public_url, "_blank");
              }}
            >
              <Download className="w-3 h-3 text-muted-foreground" />
            </Button>
          </div>
        </div>
      </div>
    );
};

// Generic File Attachment Component
const GenericAttachment: FC<{ attachment: Attachment }> = ({ attachment }) => {
  return (
    <div
      className="bg-muted rounded-lg p-3 max-w-sm hover:bg-muted/80 transition-colors cursor-pointer"
      onClick={() => window.open(attachment.public_url, "_blank")}
    >
      <div className="flex items-center gap-3">
        <File className="w-5 h-5 text-muted-foreground" />
        <div className="flex-1 min-w-0">
          <p className="text-sm font-medium truncate">
            {attachment.original_filename || "File"}
          </p>
          {attachment.size_bytes && (
            <p className="text-xs text-muted-foreground">
              {formatFileSize(attachment.size_bytes)}
            </p>
          )}
        </div>
        <Download className="w-4 h-4 text-muted-foreground" />
      </div>
    </div>
  );
};

const AttachmentGrid: FC<{ attachments: Attachment[]; onOpenMediaViewer: (attachments: Attachment[], initialIndex: number) => void }> = ({ attachments, onOpenMediaViewer }) => {
  const renderAttachment = (attachment: Attachment, index: number) => {
    const mimeType = attachment.content_type || "";
    const filename = attachment.original_filename || "";

    if (mimeType.startsWith("image/")) {
      return <ImageAttachment key={attachment.id} attachment={attachment} onOpenMediaViewer={() => onOpenMediaViewer(attachments, index)} />;
    }

    if (mimeType.startsWith("video/")) {
      return <VideoAttachment key={attachment.id} attachment={attachment} onOpenMediaViewer={() => onOpenMediaViewer(attachments, index)} />;
    }

    if (mimeType.startsWith("audio/")) {
      return <AudioAttachment key={attachment.id} attachment={attachment} />;
    }

    // Document types that can be viewed in media viewer
    if (
      mimeType.includes("pdf") ||
      mimeType.includes("document") ||
      mimeType.includes("spreadsheet") ||
      mimeType.includes("presentation") ||
      filename.match(/\.(pdf|doc|docx|xls|xlsx|ppt|pptx)$/i)
    ) {
      return <DocumentAttachment key={attachment.id} attachment={attachment} onOpenMediaViewer={() => onOpenMediaViewer(attachment, index)} />;
    }

    // Fallback to generic file
    return <GenericAttachment key={attachment.id} attachment={attachment} />;
  };

  if (attachments.length === 0) return null;

  return (
    <div className="mt-2">
      {attachments.length === 1 ? (
        renderAttachment(attachments[0], 0)
      ) : (
        <div className="grid gap-2 grid-cols-1 sm:grid-cols-2 max-w-2xl">
          {attachments.map((attachment, index) => renderAttachment(attachment, index))}
        </div>
      )}
    </div>
  );
};

// Helper function to format file sizes
const formatFileSize = (bytes: number): string => {
  if (bytes === 0) return "0 B";
  const k = 1024;
  const sizes = ["B", "KB", "MB", "GB"];
  const i = Math.floor(Math.log(bytes) / Math.log(k));
  return `${parseFloat((bytes / Math.pow(k, i)).toFixed(1))} ${sizes[i]}`;
};

export const ChatMessage: FC<ChatMessageProps> = ({
  message,
  currentUser,
  isCompact = false,
  showAvatar = true,
  onEdit,
  onDelete,
  onReply,
  onReaction,
}) => {
  const [isHovered, setIsHovered] = useState(false);
  const [isMediaViewerOpen, setIsMediaViewerOpen] = useState(false);
  const [mediaViewerAttachments, setMediaViewerAttachments] = useState<Attachment[]>([]);
  const [mediaViewerInitialIndex, setMediaViewerInitialIndex] = useState(0);
  const { openEmojiPickerMessageId, setEmojiPickerOpen } = useUIStore();
  const isOwnMessage = message.authorId === currentUser.id;

  const isEmojiPickerOpen = openEmojiPickerMessageId === message.id;

  const handleEmojiSelect = (emoji: string) => {
    onReaction?.(message.id, emoji);
    setEmojiPickerOpen(null);
  };

  const handleEmojiPickerToggle = (open: boolean) => {
    setEmojiPickerOpen(open ? message.id : null);
  };

  const handleOpenMediaViewer = (attachments: Attachment[], initialIndex: number) => {
    setMediaViewerAttachments(attachments);
    setMediaViewerInitialIndex(initialIndex);
    setIsMediaViewerOpen(true);
  };

  const shouldShowActions = isHovered || isEmojiPickerOpen;

  return (
    <>
      <div
        className={cn(
          "group relative px-4 hover:bg-message-hover transition-colors",
          isCompact ? "py-0.5" : "py-2"
        )}
        onMouseEnter={() => setIsHovered(true)}
        onMouseLeave={() => setIsHovered(false)}
      >
        <div className="flex gap-3">
          {showAvatar && !isCompact ? (
            <Avatar className="w-9 h-9 flex-shrink-0">
              <AvatarImage src={message.author.avatar} />
              <AvatarFallback className="text-sm">
                {message.author.name.charAt(0).toUpperCase()}
              </AvatarFallback>
            </Avatar>
          ) : (
            <div className="w-9 flex-shrink-0 flex justify-center items-start pt-0.5">
              {isCompact && (
                <span className="text-xs text-muted-foreground hover:text-foreground cursor-pointer transition-colors opacity-0 group-hover:opacity-100">
                  {new Date(message.timestamp).toLocaleTimeString([], {
                    hour: "2-digit",
                    minute: "2-digit",
                  })}
                </span>
              )}
            </div>
          )}

          <div className="flex-1 min-w-0">
            {!isCompact && (
              <div className="flex items-baseline gap-2 mb-0.5">
                <span className="font-semibold text-foreground hover:underline cursor-pointer leading-tight">
                  {message.author.name}
                </span>
                <span className="text-xs text-muted-foreground leading-tight">
                  {formatDistanceToNow(new Date(message.timestamp), {
                    addSuffix: true,
                  })}
                </span>
                {message.isEdited && (
                  <span className="text-xs text-text-subtle leading-tight">
                    (edited)
                  </span>
                )}
              </div>
            )}

            <div className={cn("leading-relaxed", !isCompact && "mt-0")}>
              <MessageContent content={message.content} />
            </div>

            {message.attachments && message.attachments.length > 0 && (
              <AttachmentGrid attachments={message.attachments} onOpenMediaViewer={handleOpenMediaViewer} />
            )}

            {message?.reactions && message.reactions?.length > 0 ? (
              <MessageReactions
                reactions={message.reactions}
                onReaction={(emoji) => onReaction?.(message.id, emoji)}
                currentUserId={currentUser.id}
              />
            ) : null}

            {message?.threadCount && Number(message.threadCount) > 0 ? (
              <button
                onClick={() => onReply?.(message.id)}
                className="mt-2 flex items-center gap-1 text-xs text-text-accent hover:text-text-accent/80 hover:underline transition-colors"
              >
                <MessageSquare className="w-3 h-3" />
                {message.threadCount}{" "}
                {message.threadCount === 1 ? "reply" : "replies"}
              </button>
            ) : null}
          </div>
        </div>

        {/* Message Actions */}
        {shouldShowActions && (
          <div className="absolute top-0 right-4 bg-card border border-border-subtle rounded-lg shadow-sm">
            <div className="flex items-center">
              {/* Emoji Picker Popover */}
              <Popover
                open={isEmojiPickerOpen}
                onOpenChange={handleEmojiPickerToggle}
              >
                <PopoverTrigger asChild>
                  <Button
                    variant="ghost"
                    size="sm"
                    className="h-8 w-8 p-0 hover:bg-sidebar-hover"
                  >
                    <Smile className="w-4 h-4" />
                  </Button>
                </PopoverTrigger>
                <PopoverContent
                  className="p-0 w-auto border-0 shadow-lg"
                  align="end"
                  side="top"
                  sideOffset={8}
                >
                  <Picker
                    data={data}
                    onEmojiSelect={(emoji: any) =>
                      handleEmojiSelect(emoji.native)
                    }
                    theme="light"
                    set="native"
                    previewPosition="none"
                    skinTonePosition="none"
                    maxFrequentRows={2}
                    perLine={8}
                  />
                </PopoverContent>
              </Popover>

              <Button
                variant="ghost"
                size="sm"
                className="h-8 w-8 p-0 hover:bg-sidebar-hover"
                onClick={() => onReply?.(message.id)}
              >
                <MessageSquare className="w-4 h-4" />
              </Button>
              <DropdownMenu>
                <DropdownMenuTrigger asChild>
                  <Button
                    variant="ghost"
                    size="sm"
                    className="h-8 w-8 p-0 hover:bg-sidebar-hover"
                  >
                    <MoreHorizontal className="w-4 h-4" />
                  </Button>
                </DropdownMenuTrigger>
                <DropdownMenuContent align="end">
                  {isOwnMessage && (
                    <>
                      <DropdownMenuItem onClick={() => onEdit?.(message.id)}>
                        <Edit className="w-4 h-4 mr-2" />
                        Edit message
                      </DropdownMenuItem>
                      <DropdownMenuItem
                        onClick={() => onDelete?.(message.id)}
                        className="text-text-destructive hover:text-text-destructive/80"
                      >
                        <Trash2 className="w-4 h-4 mr-2" />
                        Delete message
                      </DropdownMenuItem>
                    </>
                  )}
                </DropdownMenuContent>
              </DropdownMenu>
            </div>
          </div>
        )}
      </div>

      {/* Media Viewer Modal */}
      <MediaViewerModal
        isOpen={isMediaViewerOpen}
        onClose={() => setIsMediaViewerOpen(false)}
        attachments={mediaViewerAttachments}
        initialIndex={mediaViewerInitialIndex}
      />
    </>
  );
};<|MERGE_RESOLUTION|>--- conflicted
+++ resolved
@@ -131,7 +131,6 @@
         </div>
       )}
       
-<<<<<<< HEAD
       {hasError ? (
         <div className="bg-muted rounded-lg p-4 flex items-center gap-2 text-muted-foreground min-h-[200px] aspect-video justify-center">
           <Play className="w-5 h-5" />
@@ -147,23 +146,6 @@
           preload="metadata"
           onLoadedMetadata={handleLoadedMetadata}
           onError={handleError}
-=======
-      {/* Video overlay with play icon and duration */}
-      <div className="absolute bottom-2 left-2 flex items-center gap-1.5 bg-black/70 text-white px-2 py-1 rounded text-xs font-medium">
-        <Play className="w-3 h-3 fill-current" />
-        {duration && <span>{duration}</span>}
-      </div>
-
-      <div className="absolute top-2 right-2 opacity-0 group-hover/video:opacity-100 transition-opacity">
-        <Button
-          variant="secondary"
-          size="sm"
-          className="h-8 w-8 p-0 bg-black/20 hover:bg-black/40 border-0"
-          onClick={(e) => {
-            e.stopPropagation();
-            window.open(attachment.public_url, "_blank");
-          }}
->>>>>>> 60e725aa
         >
           Your browser does not support the video tag.
         </video>
@@ -177,22 +159,19 @@
         </div>
       )}
 
-      {/* Download button - only show when loaded */}
-      {isLoaded && !hasError && (
-        <div className="absolute top-2 right-2 opacity-0 group-hover/video:opacity-100 transition-opacity">
-          <Button
-            variant="secondary"
-            size="sm"
-            className="h-8 w-8 p-0 bg-card/30 hover:bg-card/40 border-0"
-            onClick={(e) => {
-              e.stopPropagation();
-              window.open(attachment.public_url, "_blank");
-            }}
-          >
-            <Download className="w-4 h-4 text-white" />
-          </Button>
-        </div>
-      )}
+      <div className="absolute top-2 right-2 opacity-0 group-hover/video:opacity-100 transition-opacity">
+        <Button
+          variant="secondary"
+          size="sm"
+          className="h-8 w-8 p-0 bg-black/20 hover:bg-black/40 border-0"
+          onClick={(e) => {
+            e.stopPropagation();
+            window.open(attachment.public_url, "_blank");
+          }}
+        >
+          <Download className="w-4 h-4 text-white" />
+        </Button>
+      </div>
     </div>
   );
 };
