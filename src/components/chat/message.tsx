--- conflicted
+++ resolved
@@ -48,13 +48,9 @@
   hideReplies?: boolean;
   isCompact?: boolean;
   showAvatar?: boolean;
-<<<<<<< HEAD
   hideThreadButton?: boolean;
   isInThread?: boolean;
-  onEdit?: (messageId: string) => void;
-=======
   onEdit?: (messageId: string, newContent: string) => void;
->>>>>>> fef5589b
   onDelete?: (messageId: string) => void;
   onReply?: (messageId: string) => void;
   onReaction: (messageId: string, emoji: string) => void;
@@ -562,7 +558,7 @@
 
   const isOwnMessage = message.authorId === currentUser.id;
 
-  const isEmojiPickerOpen = isInThread 
+  const isEmojiPickerOpen = isInThread
     ? openEmojiPickerMessageIdInThread === message.id
     : openEmojiPickerMessageId === message.id;
 
