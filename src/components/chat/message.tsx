import { FC, useState } from "react";
import { formatDistanceToNow } from "date-fns";
import EmojiPicker from "@/components/emoji-picker";
import {
  MoreHorizontal,
  MessageSquare,
  Smile,
  Edit,
  Trash2,
  Download,
  File,
  Music,
  Image as ImageIcon,
  Play,
  Eye,
} from "lucide-react";
import { Message, Attachment } from "@/types/chat";
import { cn } from "@/lib/utils";
import { getFileIcon } from "@/lib/helpers";
import { Button } from "@/components/ui/button";
import { Avatar, AvatarFallback, AvatarImage } from "@/components/ui/avatar";
import { MessageReactions } from "./message-reactions";
import { MessageContent } from "./message-content";
import { useUIStore } from "@/store/ui-store";
import { MediaViewerModal } from "@/components/media-viewer-modal";
import { CurrentUser } from "@/features/auth/types";
import { useGetMembers } from "@/features/members";
import { useParamIds } from "@/hooks/use-param-ids";
import ThreadButton from "./thread-button";
import {
  DropdownMenu,
  DropdownMenuContent,
  DropdownMenuItem,
  DropdownMenuTrigger,
} from "@/components/ui/dropdown-menu";

const ATTACHMENT_SIZES = {
  SINGLE: { maxHeight: 300, maxWidth: 400 },
  MULTI: { maxHeight: 250, maxWidth: 250, fixedHeight: 250 },
} as const;

interface ChatMessageProps {
  message: Message;
  currentUser: CurrentUser;
  hideReplies?: boolean;
  isCompact?: boolean;
  showAvatar?: boolean;
  onEdit?: (messageId: string) => void;
  onDelete?: (messageId: string) => void;
  onReply?: (messageId: string) => void;
  onReaction: (messageId: string, emoji: string) => void;
}

const ImageAttachment: FC<{
  attachment: Attachment;
  onOpenMediaViewer: () => void;
<<<<<<< HEAD
}> = ({ attachment, onOpenMediaViewer }) => {
=======
  isSingle?: boolean;
  fixedHeight?: number;
}> = ({ attachment, onOpenMediaViewer, isSingle = false, fixedHeight }) => {
>>>>>>> 285e33aa
  const [isLoaded, setIsLoaded] = useState(false);
  const [hasError, setHasError] = useState(false);

  const { maxHeight, maxWidth } = isSingle
    ? ATTACHMENT_SIZES.SINGLE
    : ATTACHMENT_SIZES.MULTI;
  const filename = attachment.originalFilename || "Uploaded image";

  return (
    <div className="relative group/image flex-shrink-0">
      {!isLoaded && !hasError && (
        <div className="absolute inset-0 bg-muted animate-pulse rounded-lg flex items-center justify-center min-h-[120px]">
          <ImageIcon className="w-8 h-8 text-muted-foreground" />
        </div>
      )}
      {hasError ? (
        <div className="bg-muted rounded-lg p-4 flex items-center gap-2 text-muted-foreground min-h-[120px]">
          <ImageIcon className="w-5 h-5" />
          <span className="text-sm">Failed to load image</span>
        </div>
      ) : (
        <img
          src={attachment.publicUrl}
          alt={filename || "Uploaded image"}
          className={cn(
            "rounded-lg cursor-pointer hover:opacity-90 transition-opacity border",
            fixedHeight ? "object-cover" : "object-contain",
            !isLoaded && "opacity-0"
          )}
          style={{
            height: fixedHeight ? `${fixedHeight}px` : "auto",
            maxHeight: fixedHeight ? "none" : `${maxHeight}px`,
            maxWidth: `${maxWidth}px`,
            minWidth: fixedHeight ? "120px" : "auto",
          }}
          onLoad={() => setIsLoaded(true)}
          onError={() => setHasError(true)}
          onClick={onOpenMediaViewer}
          loading="lazy"
        />
      )}
      <div className="absolute top-2 right-2 opacity-0 group-hover/image:opacity-100 transition-opacity">
        <Button
          variant="secondary"
          size="sm"
          className="h-8 w-8 p-0 bg-card/30 hover:bg-card/40 border-0"
          onClick={(e) => {
            e.stopPropagation();
            window.open(attachment.publicUrl, "_blank");
          }}
        >
          <Download className="w-4 h-4 text-white" />
        </Button>
      </div>
    </div>
  );
};

const VideoAttachment: FC<{
  attachment: Attachment;
  onOpenMediaViewer: () => void;
<<<<<<< HEAD
}> = ({ attachment, onOpenMediaViewer }) => {
=======
  isSingle?: boolean;
  fixedHeight?: number;
}> = ({ attachment, onOpenMediaViewer, isSingle = false, fixedHeight }) => {
>>>>>>> 285e33aa
  const [duration, setDuration] = useState<string>("");
  const [isLoaded, setIsLoaded] = useState(false);
  const [hasError, setHasError] = useState(false);

  const { maxHeight, maxWidth } = isSingle
    ? ATTACHMENT_SIZES.SINGLE
    : ATTACHMENT_SIZES.MULTI;

  const formatDuration = (seconds: number): string => {
    const minutes = Math.floor(seconds / 60);
    const remainingSeconds = Math.floor(seconds % 60);
    return `${minutes}:${remainingSeconds.toString().padStart(2, "0")}`;
  };

  const handleLoadedMetadata = (e: React.SyntheticEvent<HTMLVideoElement>) => {
    const video = e.currentTarget;
    if (
      video.duration &&
      !isNaN(video.duration) &&
      video.duration !== Infinity
    ) {
      setDuration(formatDuration(video.duration));
    }
    setIsLoaded(true);
  };

  const handleError = () => {
    setHasError(true);
    setIsLoaded(true);
  };

  return (
    <div
<<<<<<< HEAD
      className="relative group/video max-w-md cursor-pointer"
      onClick={onOpenMediaViewer}
    >
      {/* Placeholder while loading to prevent layout shift */}
      {!isLoaded && !hasError && (
        <div className="bg-muted rounded-lg flex items-center justify-center min-h-[200px] aspect-video">
          <div className="flex flex-col items-center gap-2 text-muted-foreground">
            <Play className="w-8 h-8" />
            <span className="text-sm">Loading video...</span>
          </div>
        </div>
      )}

      {hasError ? (
        <div className="bg-muted rounded-lg p-4 flex items-center gap-2 text-muted-foreground min-h-[200px] aspect-video justify-center">
          <Play className="w-5 h-5" />
          <span className="text-sm">Failed to load video</span>
        </div>
      ) : (
        <video
          src={attachment.public_url}
          className={cn(
            "rounded-lg max-w-full h-auto",
            !isLoaded && "opacity-0 absolute inset-0"
          )}
          preload="metadata"
          onLoadedMetadata={handleLoadedMetadata}
          onError={handleError}
        >
          Your browser does not support the video tag.
        </video>
      )}

      {/* Video overlay with play icon and duration - only show when loaded */}
      {isLoaded && !hasError && (
        <div className="absolute bottom-2 left-2 flex items-center gap-1.5 bg-black/70 text-white px-2 py-1 rounded text-xs font-medium">
          <Play className="w-3 h-3 fill-current" />
          {duration && <span>{duration}</span>}
        </div>
      )}
=======
      className="relative group/video flex-shrink-0 cursor-pointer"
      onClick={onOpenMediaViewer}
    >
      <video
        src={attachment.publicUrl}
        className={cn(
          "rounded-lg cursor-pointer border",
          fixedHeight ? "object-cover" : "object-contain"
        )}
        style={{
          height: fixedHeight ? `${fixedHeight}px` : "auto",
          maxHeight: fixedHeight ? "none" : `${maxHeight}px`,
          maxWidth: `${maxWidth}px`,
          minWidth: fixedHeight ? "120px" : "auto",
        }}
        preload="metadata"
        onLoadedMetadata={handleLoadedMetadata}
      >
        Your browser does not support the video tag.
      </video>

      <div className="absolute bottom-2 left-2 flex items-center gap-1.5 bg-black/70 text-white px-2 py-1 rounded text-xs font-medium">
        <Play className="w-3 h-3 fill-current" />
        {duration && <span>{duration}</span>}
      </div>
>>>>>>> 285e33aa

      <div className="absolute top-2 right-2 opacity-0 group-hover/video:opacity-100 transition-opacity">
        <Button
          variant="secondary"
          size="sm"
          className="h-8 w-8 p-0 bg-black/20 hover:bg-black/40 border-0"
          onClick={(e) => {
            e.stopPropagation();
            window.open(attachment.publicUrl, "_blank");
          }}
        >
          <Download className="w-4 h-4 text-white" />
        </Button>
      </div>
    </div>
  );
};

const AudioAttachment: FC<{ attachment: Attachment }> = ({ attachment }) => {
  return (
    <div className="bg-muted rounded-lg p-3 max-w-sm">
      <div className="flex items-center gap-3 mb-2">
        <Music className="w-5 h-5 text-muted-foreground" />
        <div className="flex-1 min-w-0">
          <p className="text-sm font-medium truncate">
            {attachment.originalFilename || "Audio file"}
          </p>
          {attachment.sizeBytes && (
            <p className="text-xs text-muted-foreground">
              {formatFileSize(attachment.sizeBytes)}
            </p>
          )}
        </div>
      </div>
      <audio
        src={attachment.publicUrl}
        className="w-full"
        controls
        preload="metadata"
      >
        Your browser does not support the audio tag.
      </audio>
    </div>
  );
};

<<<<<<< HEAD
const DocumentAttachment: FC<{
  attachment: Attachment;
  onOpenMediaViewer: () => void;
}> = ({ attachment, onOpenMediaViewer }) => {
  const [previewLoaded, setPreviewLoaded] = useState(false);
  const [previewError, setPreviewError] = useState(false);

  const getFileIcon = (filename: string) => {
    const extension = filename.split(".").pop()?.toLowerCase();
    switch (extension) {
      case "pdf":
        return <FileText className="w-4 h-4 text-red-500" />;
      case "doc":
      case "docx":
        return <FileText className="w-4 h-4 text-blue-500" />;
      case "xls":
      case "xlsx":
        return <FileText className="w-4 h-4 text-green-500" />;
      case "ppt":
      case "pptx":
        return <FileText className="w-4 h-4 text-orange-500" />;
      case "zip":
      case "rar":
      case "7z":
        return <Archive className="w-4 h-4 text-purple-500" />;
      default:
        return <File className="w-4 h-4 text-muted-foreground" />;
    }
  };

  const getFileColor = (filename: string) => {
    const extension = filename.split(".").pop()?.toLowerCase();
    switch (extension) {
      case "pdf":
        return "border-red-200";
      case "doc":
      case "docx":
        return "border-blue-200";
      case "xls":
      case "xlsx":
        return "border-green-200";
      case "ppt":
      case "pptx":
        return "border-orange-200";
      default:
        return "border-border";
    }
  };

  const isViewableDocument = (filename: string) => {
    const extension = filename.split(".").pop()?.toLowerCase();
    return ["pdf", "doc", "docx", "xls", "xlsx"].includes(extension || "");
  };

  const getPreviewUrl = (attachment: Attachment) => {
    const extension = attachment.original_filename
      ?.split(".")
      .pop()
      ?.toLowerCase();

    if (extension === "pdf") {
      // For PDFs, use simple embedded view
      return `${attachment.public_url}#toolbar=0`;
    }

    if (
      ["doc", "docx", "xls", "xlsx", "ppt", "pptx"].includes(extension || "")
    ) {
      // Use Microsoft Office Online viewer for thumbnails
      return `https://view.officeapps.live.com/op/embed.aspx?src=${encodeURIComponent(
        attachment.public_url
      )}`;
    }

    return null;
  };

  const previewUrl = getPreviewUrl(attachment);

  return (
    <div className="relative group/document max-w-sm">
      <div
        className={cn(
          "rounded-lg border-2 bg-background cursor-pointer hover:shadow-md transition-all overflow-hidden",
          getFileColor(attachment.original_filename || "")
        )}
        onClick={
          isViewableDocument(attachment.original_filename || "")
            ? onOpenMediaViewer
            : () => window.open(attachment.public_url, "_blank")
        }
      >
        {/* File info header */}
        <div className="p-3 pb-2">
          <div className="flex items-center gap-2 mb-1">
            {getFileIcon(attachment.original_filename || "")}
            <p className="text-sm font-medium truncate flex-1">
              {attachment.original_filename || "Document"}
=======
const DocumentAttachment: FC<{ attachment: Attachment }> = ({ attachment }) => {
  return (
    <div
      className="bg-muted rounded-lg p-3 max-w-sm hover:bg-muted/80 transition-colors cursor-pointer"
      onClick={() => window.open(attachment.publicUrl, "_blank")}
    >
      <div className="flex items-center gap-3">
        {getFileIcon(attachment.originalFilename || "")}
        <div className="flex-1 min-w-0">
          <p className="text-sm font-medium truncate">
            {attachment.originalFilename || "Document"}
          </p>
          {attachment.sizeBytes && (
            <p className="text-xs text-muted-foreground">
              {formatFileSize(attachment.sizeBytes)}
>>>>>>> 285e33aa
            </p>
          </div>
          <div className="flex items-center gap-2">
            <span className="text-xs font-medium text-muted-foreground uppercase">
              {attachment.original_filename?.split(".").pop() || "FILE"}
            </span>
            {attachment.size_bytes && (
              <>
                <span className="text-xs text-muted-foreground">•</span>
                <span className="text-xs text-muted-foreground">
                  {formatFileSize(attachment.size_bytes)}
                </span>
              </>
            )}
          </div>
        </div>

        {/* Preview thumbnail underneath */}
        <div className="h-36 bg-muted relative overflow-hidden rounded-b-lg">
          {previewUrl &&
          isViewableDocument(attachment.original_filename || "") &&
          !previewError ? (
            <>
              {!previewLoaded && (
                <div className="absolute inset-0 flex items-center justify-center bg-muted">
                  <div className="w-8 h-8 opacity-50">
                    {getFileIcon(attachment.original_filename || "")}
                  </div>
                </div>
              )}
              <iframe
                src={previewUrl}
                className={cn(
                  "w-full h-full border-0 pointer-events-none",
                  !previewLoaded && "opacity-0"
                )}
                style={
                  attachment.original_filename?.toLowerCase().includes(".doc")
                    ? {
                        width: "200%",
                        height: "200%",
                        transform: "scale(0.6)",
                        transformOrigin: "-30px -40px",
                      }
                    : undefined
                }
                onLoad={() => setPreviewLoaded(true)}
                onError={() => setPreviewError(true)}
              />
            </>
          ) : (
            <div className="absolute inset-0 flex items-center justify-center bg-muted">
              <div className="w-8 h-8 opacity-50">
                {getFileIcon(attachment.original_filename || "")}
              </div>
            </div>
          )}
        </div>

        {/* Download button */}
        <div className="absolute top-2 right-2 opacity-0 group-hover/document:opacity-100 transition-opacity">
          <Button
            variant="secondary"
            size="sm"
            className="h-6 w-6 p-0 bg-background/80 hover:bg-background border-0"
            onClick={(e) => {
              e.stopPropagation();
              window.open(attachment.public_url, "_blank");
            }}
          >
            <Download className="w-3 h-3 text-muted-foreground" />
          </Button>
        </div>
      </div>
    </div>
  );
};

const GenericAttachment: FC<{ attachment: Attachment }> = ({ attachment }) => {
  return (
    <div
      className="bg-muted rounded-lg p-3 max-w-sm hover:bg-muted/80 transition-colors cursor-pointer"
      onClick={() => window.open(attachment.publicUrl, "_blank")}
    >
      <div className="flex items-center gap-3">
        <File className="w-5 h-5 text-muted-foreground" />
        <div className="flex-1 min-w-0">
          <p className="text-sm font-medium truncate">
            {attachment.originalFilename || "File"}
          </p>
          {attachment.sizeBytes && (
            <p className="text-xs text-muted-foreground">
              {formatFileSize(attachment.sizeBytes)}
            </p>
          )}
        </div>
        <Download className="w-4 h-4 text-muted-foreground" />
      </div>
    </div>
  );
};

const AttachmentGrid: FC<{
  attachments: Attachment[];
  onOpenMediaViewer: (attachments: Attachment[], initialIndex: number) => void;
}> = ({ attachments, onOpenMediaViewer }) => {
<<<<<<< HEAD
  const renderAttachment = (attachment: Attachment, index: number) => {
    const mimeType = attachment.content_type || "";
    const filename = attachment.original_filename || "";
=======
  const renderAttachment = (
    attachment: Attachment,
    index: number,
    isSingle = false,
    fixedHeight?: number
  ) => {
    const mimeType = attachment.contentType || "";
    const filename = attachment.originalFilename || "Untitled";
>>>>>>> 285e33aa

    if (mimeType.startsWith("image/")) {
      return (
        <ImageAttachment
          key={attachment.id}
          attachment={attachment}
          onOpenMediaViewer={() => onOpenMediaViewer(attachments, index)}
<<<<<<< HEAD
=======
          isSingle={isSingle}
          fixedHeight={fixedHeight}
>>>>>>> 285e33aa
        />
      );
    }

    if (mimeType.startsWith("video/")) {
      return (
        <VideoAttachment
          key={attachment.id}
          attachment={attachment}
          onOpenMediaViewer={() => onOpenMediaViewer(attachments, index)}
<<<<<<< HEAD
=======
          isSingle={isSingle}
          fixedHeight={fixedHeight}
>>>>>>> 285e33aa
        />
      );
    }

    if (mimeType.startsWith("audio/")) {
      return <AudioAttachment key={attachment.id} attachment={attachment} />;
    }

<<<<<<< HEAD
    // Document types that can be viewed in media viewer
=======
>>>>>>> 285e33aa
    if (
      mimeType.includes("pdf") ||
      mimeType.includes("document") ||
      mimeType.includes("spreadsheet") ||
      mimeType.includes("presentation") ||
      filename.match(/\.(pdf|doc|docx|xls|xlsx|ppt|pptx)$/i)
    ) {
      return (
        <DocumentAttachment
          key={attachment.id}
          attachment={attachment}
          onOpenMediaViewer={() => onOpenMediaViewer(attachment, index)}
        />
      );
    }

    return <GenericAttachment key={attachment.id} attachment={attachment} />;
  };

  if (attachments.length === 0) return null;

  const isSingleAttachment = attachments.length === 1;

  const fixedHeight = isSingleAttachment
    ? undefined
    : ATTACHMENT_SIZES.MULTI.fixedHeight;

  return (
    <div className="mt-2">
      {isSingleAttachment ? (
        <div className="flex justify-start">
          {renderAttachment(attachments[0], 0, true)}
        </div>
      ) : (
<<<<<<< HEAD
        <div className="grid gap-2 grid-cols-1 sm:grid-cols-2 max-w-2xl">
          {attachments.map((attachment, index) =>
            renderAttachment(attachment, index)
=======
        <div className="flex flex-wrap items-start gap-1.5 max-w-5xl">
          {attachments.map((attachment, index) =>
            renderAttachment(attachment, index, false, fixedHeight)
>>>>>>> 285e33aa
          )}
        </div>
      )}
    </div>
  );
};

const formatFileSize = (bytes: number): string => {
  if (bytes === 0) return "0 B";
  const k = 1024;
  const sizes = ["B", "KB", "MB", "GB"];
  const i = Math.floor(Math.log(bytes) / Math.log(k));
  return `${parseFloat((bytes / Math.pow(k, i)).toFixed(1))} ${sizes[i]}`;
};

export const ChatMessage: FC<ChatMessageProps> = ({
  message,
  currentUser,
  hideReplies = false,
  isCompact = false,
  showAvatar = true,
  onEdit,
  onDelete,
  onReply,
  onReaction,
}) => {
  const { workspaceId } = useParamIds();
  const [isHovered, setIsHovered] = useState(false);
  const [isMediaViewerOpen, setIsMediaViewerOpen] = useState(false);
  const [mediaViewerAttachments, setMediaViewerAttachments] = useState<
    Attachment[]
  >([]);
  const [mediaViewerInitialIndex, setMediaViewerInitialIndex] = useState(0);
  const {
    openEmojiPickerMessageId,
    setEmojiPickerOpen,
    openThreadMessageId,
    setThreadOpen,
  } = useUIStore();
  const getMembers = useGetMembers(workspaceId);

  const isOwnMessage = message.authorId === currentUser.id;

  const isEmojiPickerOpen = openEmojiPickerMessageId === message.id;

  const handleEmojiSelect = (emoji: string) => {
    onReaction?.(message.id, emoji);
    setEmojiPickerOpen(null);
  };

  const handleEmojiPickerToggle = (open: boolean) => {
    setEmojiPickerOpen(open ? message.id : null);
  };

  const handleOpenMediaViewer = (
    attachments: Attachment[],
    initialIndex: number
  ) => {
    setMediaViewerAttachments(attachments);
    setMediaViewerInitialIndex(initialIndex);
    setIsMediaViewerOpen(true);
  };

  const shouldShowActions = isHovered || isEmojiPickerOpen;

  return (
    <>
      <div
        className={cn(
          "group relative px-4 hover:bg-message-hover transition-colors py-2"
        )}
        onMouseEnter={() => setIsHovered(true)}
        onMouseLeave={() => setIsHovered(false)}
      >
        <div className="flex gap-3">
          {showAvatar && !isCompact ? (
            <Avatar className="w-9 h-9 flex-shrink-0">
              <AvatarImage src={message.author.avatar} />
              <AvatarFallback className="text-sm">
                {message.author.name.charAt(0).toUpperCase()}
              </AvatarFallback>
            </Avatar>
          ) : (
            <div className="w-9 flex-shrink-0 flex justify-center items-start pt-0.5">
              {isCompact && (
                <span className="text-xs text-muted-foreground hover:text-foreground cursor-pointer transition-colors opacity-0 group-hover:opacity-100">
                  {new Date(message.timestamp).toLocaleTimeString([], {
                    hour: "2-digit",
                    minute: "2-digit",
                  })}
                </span>
              )}
            </div>
          )}

          <div className="flex-1 min-w-0">
            {!isCompact && (
              <div className="flex items-baseline gap-2 mb-0.5">
                <span className="font-semibold text-foreground hover:underline cursor-pointer leading-tight">
                  {message.author.name}
                </span>
                <span className="text-xs text-muted-foreground leading-tight">
                  {formatDistanceToNow(new Date(message.timestamp), {
                    addSuffix: true,
                  })}
                </span>
                {message.isEdited && (
                  <span className="text-xs text-text-subtle leading-tight">
                    (edited)
                  </span>
                )}
              </div>
            )}

            <div className={cn("leading-relaxed", !isCompact && "mt-0")}>
              <MessageContent content={message.content} />
            </div>

            {message.attachments && message.attachments.length > 0 && (
              <AttachmentGrid
                attachments={message.attachments}
                onOpenMediaViewer={handleOpenMediaViewer}
              />
            )}

            {message?.reactions && message.reactions?.length > 0 ? (
              <MessageReactions
                reactions={message.reactions}
                onReaction={(emoji) => onReaction?.(message.id, emoji)}
                currentUserId={currentUser.id}
              />
            ) : null}

            {message?.threadCount &&
            Number(message.threadCount) > 0 &&
            !hideReplies ? (
              <ThreadButton message={message} members={getMembers.data!} />
            ) : null}
          </div>
        </div>

        {shouldShowActions && (
          <div className="absolute top-0 right-4 bg-card border border-border-subtle rounded-lg shadow-sm">
            <div className="flex items-center">
              <EmojiPicker
                open={isEmojiPickerOpen}
                onOpenChange={handleEmojiPickerToggle}
                onSelect={handleEmojiSelect}
                trigger={
                  <Button
                    variant="ghost"
                    size="sm"
                    className="h-8 w-8 p-0 hover:bg-sidebar-hover"
                  >
                    <Smile className="w-4 h-4" />
                  </Button>
                }
              />

              <Button
                variant="ghost"
                size="sm"
                className="h-8 w-8 p-0 hover:bg-sidebar-hover"
                onClick={() => setThreadOpen(message)}
              >
                <MessageSquare className="w-4 h-4" />
              </Button>

              <DropdownMenu>
                <DropdownMenuTrigger asChild>
                  <Button
                    variant="ghost"
                    size="sm"
                    className="h-8 w-8 p-0 hover:bg-sidebar-hover"
                  >
                    <MoreHorizontal className="w-4 h-4" />
                  </Button>
                </DropdownMenuTrigger>
                <DropdownMenuContent align="end">
                  {isOwnMessage && (
                    <>
                      <DropdownMenuItem onClick={() => onEdit?.(message.id)}>
                        <Edit className="w-4 h-4 mr-2" />
                        Edit message
                      </DropdownMenuItem>
                      <DropdownMenuItem
                        onClick={() => onDelete?.(message.id)}
                        className="text-text-destructive hover:text-text-destructive/80"
                      >
                        <Trash2 className="w-4 h-4 mr-2" />
                        Delete message
                      </DropdownMenuItem>
                    </>
                  )}
                </DropdownMenuContent>
              </DropdownMenu>
            </div>
          </div>
        )}
      </div>

      <MediaViewerModal
        isOpen={isMediaViewerOpen}
        onClose={() => setIsMediaViewerOpen(false)}
        attachments={mediaViewerAttachments}
        initialIndex={mediaViewerInitialIndex}
      />
    </>
  );
};<|MERGE_RESOLUTION|>--- conflicted
+++ resolved
@@ -54,13 +54,9 @@
 const ImageAttachment: FC<{
   attachment: Attachment;
   onOpenMediaViewer: () => void;
-<<<<<<< HEAD
-}> = ({ attachment, onOpenMediaViewer }) => {
-=======
   isSingle?: boolean;
   fixedHeight?: number;
 }> = ({ attachment, onOpenMediaViewer, isSingle = false, fixedHeight }) => {
->>>>>>> 285e33aa
   const [isLoaded, setIsLoaded] = useState(false);
   const [hasError, setHasError] = useState(false);
 
@@ -122,20 +118,10 @@
 const VideoAttachment: FC<{
   attachment: Attachment;
   onOpenMediaViewer: () => void;
-<<<<<<< HEAD
 }> = ({ attachment, onOpenMediaViewer }) => {
-=======
-  isSingle?: boolean;
-  fixedHeight?: number;
-}> = ({ attachment, onOpenMediaViewer, isSingle = false, fixedHeight }) => {
->>>>>>> 285e33aa
   const [duration, setDuration] = useState<string>("");
   const [isLoaded, setIsLoaded] = useState(false);
   const [hasError, setHasError] = useState(false);
-
-  const { maxHeight, maxWidth } = isSingle
-    ? ATTACHMENT_SIZES.SINGLE
-    : ATTACHMENT_SIZES.MULTI;
 
   const formatDuration = (seconds: number): string => {
     const minutes = Math.floor(seconds / 60);
@@ -162,7 +148,6 @@
 
   return (
     <div
-<<<<<<< HEAD
       className="relative group/video max-w-md cursor-pointer"
       onClick={onOpenMediaViewer}
     >
@@ -183,7 +168,7 @@
         </div>
       ) : (
         <video
-          src={attachment.public_url}
+          src={attachment.publicUrl}
           className={cn(
             "rounded-lg max-w-full h-auto",
             !isLoaded && "opacity-0 absolute inset-0"
@@ -203,33 +188,6 @@
           {duration && <span>{duration}</span>}
         </div>
       )}
-=======
-      className="relative group/video flex-shrink-0 cursor-pointer"
-      onClick={onOpenMediaViewer}
-    >
-      <video
-        src={attachment.publicUrl}
-        className={cn(
-          "rounded-lg cursor-pointer border",
-          fixedHeight ? "object-cover" : "object-contain"
-        )}
-        style={{
-          height: fixedHeight ? `${fixedHeight}px` : "auto",
-          maxHeight: fixedHeight ? "none" : `${maxHeight}px`,
-          maxWidth: `${maxWidth}px`,
-          minWidth: fixedHeight ? "120px" : "auto",
-        }}
-        preload="metadata"
-        onLoadedMetadata={handleLoadedMetadata}
-      >
-        Your browser does not support the video tag.
-      </video>
-
-      <div className="absolute bottom-2 left-2 flex items-center gap-1.5 bg-black/70 text-white px-2 py-1 rounded text-xs font-medium">
-        <Play className="w-3 h-3 fill-current" />
-        {duration && <span>{duration}</span>}
-      </div>
->>>>>>> 285e33aa
 
       <div className="absolute top-2 right-2 opacity-0 group-hover/video:opacity-100 transition-opacity">
         <Button
@@ -276,36 +234,12 @@
   );
 };
 
-<<<<<<< HEAD
 const DocumentAttachment: FC<{
   attachment: Attachment;
   onOpenMediaViewer: () => void;
 }> = ({ attachment, onOpenMediaViewer }) => {
   const [previewLoaded, setPreviewLoaded] = useState(false);
   const [previewError, setPreviewError] = useState(false);
-
-  const getFileIcon = (filename: string) => {
-    const extension = filename.split(".").pop()?.toLowerCase();
-    switch (extension) {
-      case "pdf":
-        return <FileText className="w-4 h-4 text-red-500" />;
-      case "doc":
-      case "docx":
-        return <FileText className="w-4 h-4 text-blue-500" />;
-      case "xls":
-      case "xlsx":
-        return <FileText className="w-4 h-4 text-green-500" />;
-      case "ppt":
-      case "pptx":
-        return <FileText className="w-4 h-4 text-orange-500" />;
-      case "zip":
-      case "rar":
-      case "7z":
-        return <Archive className="w-4 h-4 text-purple-500" />;
-      default:
-        return <File className="w-4 h-4 text-muted-foreground" />;
-    }
-  };
 
   const getFileColor = (filename: string) => {
     const extension = filename.split(".").pop()?.toLowerCase();
@@ -332,14 +266,14 @@
   };
 
   const getPreviewUrl = (attachment: Attachment) => {
-    const extension = attachment.original_filename
+    const extension = attachment.originalFilename
       ?.split(".")
       .pop()
       ?.toLowerCase();
 
     if (extension === "pdf") {
       // For PDFs, use simple embedded view
-      return `${attachment.public_url}#toolbar=0`;
+      return `${attachment.publicUrl}#toolbar=0`;
     }
 
     if (
@@ -347,7 +281,7 @@
     ) {
       // Use Microsoft Office Online viewer for thumbnails
       return `https://view.officeapps.live.com/op/embed.aspx?src=${encodeURIComponent(
-        attachment.public_url
+        attachment.publicUrl
       )}`;
     }
 
@@ -361,48 +295,31 @@
       <div
         className={cn(
           "rounded-lg border-2 bg-background cursor-pointer hover:shadow-md transition-all overflow-hidden",
-          getFileColor(attachment.original_filename || "")
+          getFileColor(attachment.originalFilename || "")
         )}
         onClick={
-          isViewableDocument(attachment.original_filename || "")
+          isViewableDocument(attachment.originalFilename || "")
             ? onOpenMediaViewer
-            : () => window.open(attachment.public_url, "_blank")
+            : () => window.open(attachment.publicUrl, "_blank")
         }
       >
         {/* File info header */}
         <div className="p-3 pb-2">
           <div className="flex items-center gap-2 mb-1">
-            {getFileIcon(attachment.original_filename || "")}
+            {getFileIcon(attachment.originalFilename || "")}
             <p className="text-sm font-medium truncate flex-1">
-              {attachment.original_filename || "Document"}
-=======
-const DocumentAttachment: FC<{ attachment: Attachment }> = ({ attachment }) => {
-  return (
-    <div
-      className="bg-muted rounded-lg p-3 max-w-sm hover:bg-muted/80 transition-colors cursor-pointer"
-      onClick={() => window.open(attachment.publicUrl, "_blank")}
-    >
-      <div className="flex items-center gap-3">
-        {getFileIcon(attachment.originalFilename || "")}
-        <div className="flex-1 min-w-0">
-          <p className="text-sm font-medium truncate">
-            {attachment.originalFilename || "Document"}
-          </p>
-          {attachment.sizeBytes && (
-            <p className="text-xs text-muted-foreground">
-              {formatFileSize(attachment.sizeBytes)}
->>>>>>> 285e33aa
+              {attachment.originalFilename || "Document"}
             </p>
           </div>
           <div className="flex items-center gap-2">
             <span className="text-xs font-medium text-muted-foreground uppercase">
-              {attachment.original_filename?.split(".").pop() || "FILE"}
+              {attachment.originalFilename?.split(".").pop() || "FILE"}
             </span>
-            {attachment.size_bytes && (
+            {attachment.sizeBytes && (
               <>
                 <span className="text-xs text-muted-foreground">•</span>
                 <span className="text-xs text-muted-foreground">
-                  {formatFileSize(attachment.size_bytes)}
+                  {formatFileSize(attachment.sizeBytes)}
                 </span>
               </>
             )}
@@ -412,13 +329,13 @@
         {/* Preview thumbnail underneath */}
         <div className="h-36 bg-muted relative overflow-hidden rounded-b-lg">
           {previewUrl &&
-          isViewableDocument(attachment.original_filename || "") &&
+          isViewableDocument(attachment.originalFilename || "") &&
           !previewError ? (
             <>
               {!previewLoaded && (
                 <div className="absolute inset-0 flex items-center justify-center bg-muted">
                   <div className="w-8 h-8 opacity-50">
-                    {getFileIcon(attachment.original_filename || "")}
+                    {getFileIcon(attachment.originalFilename || "")}
                   </div>
                 </div>
               )}
@@ -429,7 +346,7 @@
                   !previewLoaded && "opacity-0"
                 )}
                 style={
-                  attachment.original_filename?.toLowerCase().includes(".doc")
+                  attachment.originalFilename?.toLowerCase().includes(".doc")
                     ? {
                         width: "200%",
                         height: "200%",
@@ -445,7 +362,7 @@
           ) : (
             <div className="absolute inset-0 flex items-center justify-center bg-muted">
               <div className="w-8 h-8 opacity-50">
-                {getFileIcon(attachment.original_filename || "")}
+                {getFileIcon(attachment.originalFilename || "")}
               </div>
             </div>
           )}
@@ -459,7 +376,7 @@
             className="h-6 w-6 p-0 bg-background/80 hover:bg-background border-0"
             onClick={(e) => {
               e.stopPropagation();
-              window.open(attachment.public_url, "_blank");
+              window.open(attachment.publicUrl, "_blank");
             }}
           >
             <Download className="w-3 h-3 text-muted-foreground" />
@@ -498,20 +415,9 @@
   attachments: Attachment[];
   onOpenMediaViewer: (attachments: Attachment[], initialIndex: number) => void;
 }> = ({ attachments, onOpenMediaViewer }) => {
-<<<<<<< HEAD
   const renderAttachment = (attachment: Attachment, index: number) => {
-    const mimeType = attachment.content_type || "";
-    const filename = attachment.original_filename || "";
-=======
-  const renderAttachment = (
-    attachment: Attachment,
-    index: number,
-    isSingle = false,
-    fixedHeight?: number
-  ) => {
     const mimeType = attachment.contentType || "";
-    const filename = attachment.originalFilename || "Untitled";
->>>>>>> 285e33aa
+    const filename = attachment.originalFilename || "";
 
     if (mimeType.startsWith("image/")) {
       return (
@@ -519,11 +425,6 @@
           key={attachment.id}
           attachment={attachment}
           onOpenMediaViewer={() => onOpenMediaViewer(attachments, index)}
-<<<<<<< HEAD
-=======
-          isSingle={isSingle}
-          fixedHeight={fixedHeight}
->>>>>>> 285e33aa
         />
       );
     }
@@ -534,11 +435,6 @@
           key={attachment.id}
           attachment={attachment}
           onOpenMediaViewer={() => onOpenMediaViewer(attachments, index)}
-<<<<<<< HEAD
-=======
-          isSingle={isSingle}
-          fixedHeight={fixedHeight}
->>>>>>> 285e33aa
         />
       );
     }
@@ -547,10 +443,6 @@
       return <AudioAttachment key={attachment.id} attachment={attachment} />;
     }
 
-<<<<<<< HEAD
-    // Document types that can be viewed in media viewer
-=======
->>>>>>> 285e33aa
     if (
       mimeType.includes("pdf") ||
       mimeType.includes("document") ||
@@ -562,7 +454,7 @@
         <DocumentAttachment
           key={attachment.id}
           attachment={attachment}
-          onOpenMediaViewer={() => onOpenMediaViewer(attachment, index)}
+          onOpenMediaViewer={() => onOpenMediaViewer(attachments, index)}
         />
       );
     }
@@ -572,28 +464,14 @@
 
   if (attachments.length === 0) return null;
 
-  const isSingleAttachment = attachments.length === 1;
-
-  const fixedHeight = isSingleAttachment
-    ? undefined
-    : ATTACHMENT_SIZES.MULTI.fixedHeight;
-
   return (
     <div className="mt-2">
-      {isSingleAttachment ? (
-        <div className="flex justify-start">
-          {renderAttachment(attachments[0], 0, true)}
-        </div>
+      {attachments.length === 1 ? (
+        renderAttachment(attachments[0], 0)
       ) : (
-<<<<<<< HEAD
         <div className="grid gap-2 grid-cols-1 sm:grid-cols-2 max-w-2xl">
           {attachments.map((attachment, index) =>
             renderAttachment(attachment, index)
-=======
-        <div className="flex flex-wrap items-start gap-1.5 max-w-5xl">
-          {attachments.map((attachment, index) =>
-            renderAttachment(attachment, index, false, fixedHeight)
->>>>>>> 285e33aa
           )}
         </div>
       )}
