import { FC, useMemo, useState } from "react";
import { formatDistanceToNow } from "date-fns";
import EmojiPicker from "@/components/emoji-picker";
import {
  MoreHorizontal,
  MessageSquare,
  Smile,
  Edit,
  Trash2,
  Download,
  File,
  FileText,
  Music,
  Archive,
  Image as ImageIcon,
  Play,
} from "lucide-react";
import { Message, Attachment } from "@/types/chat";
import { cn } from "@/lib/utils";
import { Button } from "@/components/ui/button";
import {
  DropdownMenu,
  DropdownMenuContent,
  DropdownMenuItem,
  DropdownMenuTrigger,
} from "@/components/ui/dropdown-menu";
import { Avatar, AvatarFallback, AvatarImage } from "@/components/ui/avatar";
import { MessageReactions } from "./message-reactions";
import { MessageContent } from "./message-content";
import { useUIStore } from "@/store/ui-store";
<<<<<<< HEAD
import { MediaViewerModal } from "@/components/media-viewer-modal";

// Constants for consistent sizing
const ATTACHMENT_SIZES = {
  SINGLE: { maxHeight: 300, maxWidth: 400 },
  MULTI: { maxHeight: 250, maxWidth: 250, fixedHeight: 250 }
} as const;

// Helper function for consistent filename handling
const getAttachmentFilename = (attachment: Attachment, fallback = "Untitled") => 
  (attachment as any).original_filename || fallback;

// Helper to check if attachment is media
const isMediaAttachment = (attachment: Attachment) => {
  const mimeType = attachment.content_type || "";
  return mimeType.startsWith("image/") || mimeType.startsWith("video/");
};
=======
import { CurrentUser } from "@/features/auth/types";
import { useGetMembers } from "@/features/members";
import { useParamIds } from "@/hooks/use-param-ids";
import ThreadButton from "./thread-button";
>>>>>>> 82ad5a31

interface ChatMessageProps {
  message: Message;
  currentUser: CurrentUser;
  hideReplies?: boolean;
  isCompact?: boolean;
  showAvatar?: boolean;
  onEdit?: (messageId: string) => void;
  onDelete?: (messageId: string) => void;
  onReply?: (messageId: string) => void;
  onReaction: (messageId: string, emoji: string) => void;
}

const ImageAttachment: FC<{
  attachment: Attachment;
  onOpenMediaViewer: () => void;
  isSingle?: boolean;
  fixedHeight?: number;
}> = ({ attachment, onOpenMediaViewer, isSingle = false, fixedHeight }) => {
  const [isLoaded, setIsLoaded] = useState(false);
  const [hasError, setHasError] = useState(false);

  const { maxHeight, maxWidth } = isSingle ? ATTACHMENT_SIZES.SINGLE : ATTACHMENT_SIZES.MULTI;
  const filename = getAttachmentFilename(attachment, "Uploaded image");

  return (
    <div className="relative group/image flex-shrink-0">
      {!isLoaded && !hasError && (
        <div className="absolute inset-0 bg-muted animate-pulse rounded-lg flex items-center justify-center min-h-[120px]">
          <ImageIcon className="w-8 h-8 text-muted-foreground" />
        </div>
      )}
      {hasError ? (
        <div className="bg-muted rounded-lg p-4 flex items-center gap-2 text-muted-foreground min-h-[120px]">
          <ImageIcon className="w-5 h-5" />
          <span className="text-sm">Failed to load image</span>
        </div>
      ) : (
        <img
<<<<<<< HEAD
          src={attachment.public_url}
          alt={filename}
=======
          src={attachment.publicUrl}
          alt={attachment.filename || "Uploaded image"}
>>>>>>> 82ad5a31
          className={cn(
            "rounded-lg cursor-pointer hover:opacity-90 transition-opacity border",
            fixedHeight ? "object-cover" : "object-contain",
            !isLoaded && "opacity-0"
          )}
          style={{
            height: fixedHeight ? `${fixedHeight}px` : 'auto',
            maxHeight: fixedHeight ? 'none' : `${maxHeight}px`,
            maxWidth: `${maxWidth}px`,
            minWidth: fixedHeight ? "120px" : 'auto'
          }}
          onLoad={() => setIsLoaded(true)}
          onError={() => setHasError(true)}
          onClick={onOpenMediaViewer}
          loading="lazy"
        />
      )}
      <div className="absolute top-2 right-2 opacity-0 group-hover/image:opacity-100 transition-opacity">
        <Button
          variant="secondary"
          size="sm"
<<<<<<< HEAD
          className="h-8 w-8 p-0 bg-card/30 hover:bg-card/40 border-0"
          onClick={(e) => {
            e.stopPropagation();
            window.open(attachment.public_url, "_blank");
          }}
=======
          className="h-8 w-8 p-0 bg-black/20 hover:bg-black/40 border-0"
          onClick={() => window.open(attachment.publicUrl, "_blank")}
>>>>>>> 82ad5a31
        >
          <Download className="w-4 h-4 text-white" />
        </Button>
      </div>
    </div>
  );
};

const VideoAttachment: FC<{
  attachment: Attachment;
  onOpenMediaViewer: () => void;
  isSingle?: boolean;
  fixedHeight?: number;
}> = ({ attachment, onOpenMediaViewer, isSingle = false, fixedHeight }) => {
  const [duration, setDuration] = useState<string>("");
  const [isLoaded, setIsLoaded] = useState(false);

  const { maxHeight, maxWidth } = isSingle ? ATTACHMENT_SIZES.SINGLE : ATTACHMENT_SIZES.MULTI;

  const formatDuration = (seconds: number): string => {
    const minutes = Math.floor(seconds / 60);
    const remainingSeconds = Math.floor(seconds % 60);
    return `${minutes}:${remainingSeconds.toString().padStart(2, "0")}`;
  };

  const handleLoadedMetadata = (e: React.SyntheticEvent<HTMLVideoElement>) => {
    const video = e.currentTarget;
    if (
      video.duration &&
      !isNaN(video.duration) &&
      video.duration !== Infinity
    ) {
      setDuration(formatDuration(video.duration));
    }
    setIsLoaded(true);
  };

  return (
    <div
      className="relative group/video flex-shrink-0 cursor-pointer"
      onClick={onOpenMediaViewer}
    >
      <video
<<<<<<< HEAD
        src={attachment.public_url}
        className={cn(
          "rounded-lg cursor-pointer border",
          fixedHeight ? "object-cover" : "object-contain"
        )}
        style={{
          height: fixedHeight ? `${fixedHeight}px` : 'auto',
          maxHeight: fixedHeight ? 'none' : `${maxHeight}px`,
          maxWidth: `${maxWidth}px`,
          minWidth: fixedHeight ? "120px" : 'auto'
        }}
=======
        src={attachment.publicUrl}
        className="rounded-lg max-w-full h-auto"
        controls
>>>>>>> 82ad5a31
        preload="metadata"
        onLoadedMetadata={handleLoadedMetadata}
      >
        Your browser does not support the video tag.
      </video>
      
      {/* Video overlay with play icon and duration */}
      <div className="absolute bottom-2 left-2 flex items-center gap-1.5 bg-black/70 text-white px-2 py-1 rounded text-xs font-medium">
        <Play className="w-3 h-3 fill-current" />
        {duration && <span>{duration}</span>}
      </div>

      <div className="absolute top-2 right-2 opacity-0 group-hover/video:opacity-100 transition-opacity">
        <Button
          variant="secondary"
          size="sm"
          className="h-8 w-8 p-0 bg-black/20 hover:bg-black/40 border-0"
<<<<<<< HEAD
          onClick={(e) => {
            e.stopPropagation();
            window.open(attachment.public_url, "_blank");
          }}
=======
          onClick={() => window.open(attachment.publicUrl, "_blank")}
>>>>>>> 82ad5a31
        >
          <Download className="w-4 h-4 text-white" />
        </Button>
      </div>
    </div>
  );
};

const AudioAttachment: FC<{ attachment: Attachment }> = ({ attachment }) => {
  return (
    <div className="bg-muted rounded-lg p-3 max-w-sm">
      <div className="flex items-center gap-3 mb-2">
        <Music className="w-5 h-5 text-muted-foreground" />
        <div className="flex-1 min-w-0">
          <p className="text-sm font-medium truncate">
            {getAttachmentFilename(attachment, "Audio file")}
          </p>
          {attachment.sizeBytes && (
            <p className="text-xs text-muted-foreground">
              {formatFileSize(attachment.sizeBytes)}
            </p>
          )}
        </div>
      </div>
      <audio
        src={attachment.publicUrl}
        className="w-full"
        controls
        preload="metadata"
      >
        Your browser does not support the audio tag.
      </audio>
    </div>
  );
};

const DocumentAttachment: FC<{ attachment: Attachment }> = ({ attachment }) => {
  const getFileIcon = (filename: string) => {
    const extension = filename.split(".").pop()?.toLowerCase();
    switch (extension) {
      case "pdf":
        return <FileText className="w-5 h-5 text-red-500" />;
      case "doc":
      case "docx":
        return <FileText className="w-5 h-5 text-blue-500" />;
      case "xls":
      case "xlsx":
        return <FileText className="w-5 h-5 text-green-500" />;
      case "ppt":
      case "pptx":
        return <FileText className="w-5 h-5 text-orange-500" />;
      case "zip":
      case "rar":
      case "7z":
        return <Archive className="w-5 h-5 text-purple-500" />;
      default:
        return <File className="w-5 h-5 text-muted-foreground" />;
    }
  };

  return (
    <div
      className="bg-muted rounded-lg p-3 max-w-sm hover:bg-muted/80 transition-colors cursor-pointer"
      onClick={() => window.open(attachment.publicUrl, "_blank")}
    >
      <div className="flex items-center gap-3">
        {getFileIcon(getAttachmentFilename(attachment, ""))}
        <div className="flex-1 min-w-0">
          <p className="text-sm font-medium truncate">
            {getAttachmentFilename(attachment, "Document")}
          </p>
          {attachment.sizeBytes && (
            <p className="text-xs text-muted-foreground">
              {formatFileSize(attachment.sizeBytes)}
            </p>
          )}
        </div>
        <Download className="w-4 h-4 text-muted-foreground" />
      </div>
    </div>
  );
};

// Generic File Attachment Component
const GenericAttachment: FC<{ attachment: Attachment }> = ({ attachment }) => {
  return (
    <div
      className="bg-muted rounded-lg p-3 max-w-sm hover:bg-muted/80 transition-colors cursor-pointer"
      onClick={() => window.open(attachment.publicUrl, "_blank")}
    >
      <div className="flex items-center gap-3">
        <File className="w-5 h-5 text-muted-foreground" />
        <div className="flex-1 min-w-0">
          <p className="text-sm font-medium truncate">
            {getAttachmentFilename(attachment, "File")}
          </p>
          {attachment.sizeBytes && (
            <p className="text-xs text-muted-foreground">
              {formatFileSize(attachment.sizeBytes)}
            </p>
          )}
        </div>
        <Download className="w-4 h-4 text-muted-foreground" />
      </div>
    </div>
  );
};

<<<<<<< HEAD
const AttachmentGrid: FC<{
  attachments: Attachment[];
  onOpenMediaViewer: (attachments: Attachment[], initialIndex: number) => void;
}> = ({ attachments, onOpenMediaViewer }) => {
  const renderAttachment = (
    attachment: Attachment,
    index: number,
    isSingle = false,
    fixedHeight?: number
  ) => {
    const mimeType = attachment.content_type || "";
    const filename = getAttachmentFilename(attachment);
=======
const AttachmentGrid: FC<{ attachments: Attachment[] }> = ({ attachments }) => {
  const renderAttachment = (attachment: Attachment) => {
    const mimeType = attachment.contentType || "";
    const filename = attachment.filename || "";
>>>>>>> 82ad5a31

    if (mimeType.startsWith("image/")) {
      return (
        <ImageAttachment
          key={attachment.id}
          attachment={attachment}
          onOpenMediaViewer={() => onOpenMediaViewer(attachments, index)}
          isSingle={isSingle}
          fixedHeight={fixedHeight}
        />
      );
    }

    if (mimeType.startsWith("video/")) {
      return (
        <VideoAttachment
          key={attachment.id}
          attachment={attachment}
          onOpenMediaViewer={() => onOpenMediaViewer(attachments, index)}
          isSingle={isSingle}
          fixedHeight={fixedHeight}
        />
      );
    }

    if (mimeType.startsWith("audio/")) {
      return <AudioAttachment key={attachment.id} attachment={attachment} />;
    }

    // Document types
    if (
      mimeType.includes("pdf") ||
      mimeType.includes("document") ||
      mimeType.includes("spreadsheet") ||
      mimeType.includes("presentation") ||
      filename.match(/\.(pdf|doc|docx|xls|xlsx|ppt|pptx)$/i)
    ) {
      return <DocumentAttachment key={attachment.id} attachment={attachment} />;
    }

    return <GenericAttachment key={attachment.id} attachment={attachment} />;
  };

  if (attachments.length === 0) return null;

  const isSingleAttachment = attachments.length === 1;
  
  // Use fixed height for multi-attachment layout to align all media
  const fixedHeight = isSingleAttachment ? undefined : ATTACHMENT_SIZES.MULTI.fixedHeight;

  return (
    <div className="mt-2">
      {isSingleAttachment ? (
        <div className="flex justify-start">
          {renderAttachment(attachments[0], 0, true)}
        </div>
      ) : (
        <div className="flex flex-wrap items-start gap-1.5 max-w-5xl">
          {attachments.map((attachment, index) =>
            renderAttachment(attachment, index, false, fixedHeight)
          )}
        </div>
      )}
    </div>
  );
};

// Helper function to format file sizes
const formatFileSize = (bytes: number): string => {
  if (bytes === 0) return "0 B";
  const k = 1024;
  const sizes = ["B", "KB", "MB", "GB"];
  const i = Math.floor(Math.log(bytes) / Math.log(k));
  return `${parseFloat((bytes / Math.pow(k, i)).toFixed(1))} ${sizes[i]}`;
};

export const ChatMessage: FC<ChatMessageProps> = ({
  message,
  currentUser,
  hideReplies = false,
  isCompact = false,
  showAvatar = true,
  onEdit,
  onDelete,
  onReply,
  onReaction,
}) => {
  const { workspaceId } = useParamIds();
  const [isHovered, setIsHovered] = useState(false);
<<<<<<< HEAD
  const [isMediaViewerOpen, setIsMediaViewerOpen] = useState(false);
  const [mediaViewerAttachments, setMediaViewerAttachments] = useState<
    Attachment[]
  >([]);
  const [mediaViewerInitialIndex, setMediaViewerInitialIndex] = useState(0);
  const { openEmojiPickerMessageId, setEmojiPickerOpen } = useUIStore();
=======
  const {
    openEmojiPickerMessageId,
    setEmojiPickerOpen,
    openThreadMessageId,
    setThreadOpen,
  } = useUIStore();
  const getMembers = useGetMembers(workspaceId);

>>>>>>> 82ad5a31
  const isOwnMessage = message.authorId === currentUser.id;

  const isEmojiPickerOpen = openEmojiPickerMessageId === message.id;

  const handleEmojiSelect = (emoji: string) => {
    onReaction?.(message.id, emoji);
    setEmojiPickerOpen(null);
  };

  const handleEmojiPickerToggle = (open: boolean) => {
    setEmojiPickerOpen(open ? message.id : null);
  };

  const handleOpenMediaViewer = (
    attachments: Attachment[],
    initialIndex: number
  ) => {
    setMediaViewerAttachments(attachments);
    setMediaViewerInitialIndex(initialIndex);
    setIsMediaViewerOpen(true);
  };

  const shouldShowActions = isHovered || isEmojiPickerOpen;

  return (
<<<<<<< HEAD
    <>
      <div
        className={cn(
          "group relative px-4 hover:bg-message-hover transition-colors",
          isCompact ? "py-0.5" : "py-2"
=======
    <div
      className={cn(
        "group relative px-4 hover:bg-message-hover transition-colors py-2"
      )}
      onMouseEnter={() => setIsHovered(true)}
      onMouseLeave={() => setIsHovered(false)}
    >
      <div className="flex gap-3">
        {showAvatar && !isCompact ? (
          <Avatar className="w-9 h-9 flex-shrink-0">
            <AvatarImage src={message.author.avatar} />
            <AvatarFallback className="text-sm">
              {message.author.name.charAt(0).toUpperCase()}
            </AvatarFallback>
          </Avatar>
        ) : (
          <div className="w-9 flex-shrink-0 flex justify-center items-start pt-0.5">
            {isCompact && (
              <span className="text-xs text-muted-foreground hover:text-foreground cursor-pointer transition-colors opacity-0 group-hover:opacity-100">
                {new Date(message.timestamp).toLocaleTimeString([], {
                  hour: "2-digit",
                  minute: "2-digit",
                })}
              </span>
            )}
          </div>
>>>>>>> 82ad5a31
        )}
        onMouseEnter={() => setIsHovered(true)}
        onMouseLeave={() => setIsHovered(false)}
      >
        <div className="flex gap-3">
          {showAvatar && !isCompact ? (
            <Avatar className="w-9 h-9 flex-shrink-0">
              <AvatarImage src={message.author.avatar} />
              <AvatarFallback className="text-sm">
                {message.author.name.charAt(0).toUpperCase()}
              </AvatarFallback>
            </Avatar>
          ) : (
            <div className="w-9 flex-shrink-0 flex justify-center items-start pt-0.5">
              {isCompact && (
                <span className="text-xs text-muted-foreground hover:text-foreground cursor-pointer transition-colors opacity-0 group-hover:opacity-100">
                  {new Date(message.timestamp).toLocaleTimeString([], {
                    hour: "2-digit",
                    minute: "2-digit",
                  })}
                </span>
              )}
            </div>
          )}

          <div className="flex-1 min-w-0">
            {!isCompact && (
              <div className="flex items-baseline gap-2 mb-0.5">
                <span className="font-semibold text-foreground hover:underline cursor-pointer leading-tight">
                  {message.author.name}
                </span>
                <span className="text-xs text-muted-foreground leading-tight">
                  {formatDistanceToNow(new Date(message.timestamp), {
                    addSuffix: true,
                  })}
                </span>
                {message.isEdited && (
                  <span className="text-xs text-text-subtle leading-tight">
                    (edited)
                  </span>
                )}
              </div>
            )}

            <div className={cn("leading-relaxed", !isCompact && "mt-0")}>
              <MessageContent content={message.content} />
            </div>

            {message.attachments && message.attachments.length > 0 && (
              <AttachmentGrid
                attachments={message.attachments}
                onOpenMediaViewer={handleOpenMediaViewer}
              />
            )}

<<<<<<< HEAD
            {message?.reactions && message.reactions?.length > 0 ? (
              <MessageReactions
                reactions={message.reactions}
                onReaction={(emoji) => onReaction?.(message.id, emoji)}
                currentUserId={currentUser.id}
              />
            ) : null}

            {message?.threadCount && Number(message.threadCount) > 0 ? (
              <button
                onClick={() => onReply?.(message.id)}
                className="mt-2 flex items-center gap-1 text-xs text-text-accent hover:text-text-accent/80 hover:underline transition-colors"
              >
                <MessageSquare className="w-3 h-3" />
                {message.threadCount}{" "}
                {message.threadCount === 1 ? "reply" : "replies"}
              </button>
            ) : null}
          </div>
=======
          {message?.reactions && message.reactions?.length > 0 ? (
            <MessageReactions
              reactions={message.reactions}
              onReaction={(emoji) => onReaction(message.id, emoji)}
              currentUserId={currentUser.id}
            />
          ) : null}

          {message?.threadCount &&
          Number(message.threadCount) > 0 &&
          !hideReplies ? (
            <ThreadButton message={message} members={getMembers.data!} />
          ) : null}
>>>>>>> 82ad5a31
        </div>

<<<<<<< HEAD
        {/* Message Actions */}
        {shouldShowActions && (
          <div className="absolute top-0 right-4 bg-card border border-border-subtle rounded-lg shadow-sm">
            <div className="flex items-center">
              {/* Emoji Picker Popover */}
              <Popover
                open={isEmojiPickerOpen}
                onOpenChange={handleEmojiPickerToggle}
              >
                <PopoverTrigger asChild>
                  <Button
                    variant="ghost"
                    size="sm"
                    className="h-8 w-8 p-0 hover:bg-sidebar-hover"
                  >
                    <Smile className="w-4 h-4" />
                  </Button>
                </PopoverTrigger>
                <PopoverContent
                  className="p-0 w-auto border-0 shadow-lg"
                  align="end"
                  side="top"
                  sideOffset={8}
=======
      {/* Message Actions */}
      {shouldShowActions && (
        <div className="absolute top-0 right-4 bg-card border border-border-subtle rounded-lg shadow-sm">
          <div className="flex items-center">
            <EmojiPicker
              open={isEmojiPickerOpen}
              onOpenChange={handleEmojiPickerToggle}
              onSelect={handleEmojiSelect}
              trigger={
                <Button
                  variant="ghost"
                  size="sm"
                  className="h-8 w-8 p-0 hover:bg-sidebar-hover"
                >
                  <Smile className="w-4 h-4" />
                </Button>
              }
            />

            <Button
              variant="ghost"
              size="sm"
              className="h-8 w-8 p-0 hover:bg-sidebar-hover"
              onClick={() => setThreadOpen(message)}
            >
              <MessageSquare className="w-4 h-4" />
            </Button>
            <DropdownMenu>
              <DropdownMenuTrigger asChild>
                <Button
                  variant="ghost"
                  size="sm"
                  className="h-8 w-8 p-0 hover:bg-sidebar-hover"
>>>>>>> 82ad5a31
                >
                  <Picker
                    data={data}
                    onEmojiSelect={(emoji: any) =>
                      handleEmojiSelect(emoji.native)
                    }
                    theme="light"
                    set="native"
                    previewPosition="none"
                    skinTonePosition="none"
                    maxFrequentRows={2}
                    perLine={8}
                  />
                </PopoverContent>
              </Popover>

              <Button
                variant="ghost"
                size="sm"
                className="h-8 w-8 p-0 hover:bg-sidebar-hover"
                onClick={() => onReply?.(message.id)}
              >
                <MessageSquare className="w-4 h-4" />
              </Button>
              <DropdownMenu>
                <DropdownMenuTrigger asChild>
                  <Button
                    variant="ghost"
                    size="sm"
                    className="h-8 w-8 p-0 hover:bg-sidebar-hover"
                  >
                    <MoreHorizontal className="w-4 h-4" />
                  </Button>
                </DropdownMenuTrigger>
                <DropdownMenuContent align="end">
                  {isOwnMessage && (
                    <>
                      <DropdownMenuItem onClick={() => onEdit?.(message.id)}>
                        <Edit className="w-4 h-4 mr-2" />
                        Edit message
                      </DropdownMenuItem>
                      <DropdownMenuItem
                        onClick={() => onDelete?.(message.id)}
                        className="text-text-destructive hover:text-text-destructive/80"
                      >
                        <Trash2 className="w-4 h-4 mr-2" />
                        Delete message
                      </DropdownMenuItem>
                    </>
                  )}
                </DropdownMenuContent>
              </DropdownMenu>
            </div>
          </div>
        )}
      </div>

      {/* Media Viewer Modal */}
      <MediaViewerModal
        isOpen={isMediaViewerOpen}
        onClose={() => setIsMediaViewerOpen(false)}
        attachments={mediaViewerAttachments}
        initialIndex={mediaViewerInitialIndex}
      />
    </>
  );
};<|MERGE_RESOLUTION|>--- conflicted
+++ resolved
@@ -18,40 +18,37 @@
 import { Message, Attachment } from "@/types/chat";
 import { cn } from "@/lib/utils";
 import { Button } from "@/components/ui/button";
+import { Avatar, AvatarFallback, AvatarImage } from "@/components/ui/avatar";
+import { MessageReactions } from "./message-reactions";
+import { MessageContent } from "./message-content";
+import { useUIStore } from "@/store/ui-store";
+import { MediaViewerModal } from "@/components/media-viewer-modal";
+import { CurrentUser } from "@/features/auth/types";
+import { useGetMembers } from "@/features/members";
+import { useParamIds } from "@/hooks/use-param-ids";
+import ThreadButton from "./thread-button";
 import {
   DropdownMenu,
   DropdownMenuContent,
   DropdownMenuItem,
   DropdownMenuTrigger,
-} from "@/components/ui/dropdown-menu";
-import { Avatar, AvatarFallback, AvatarImage } from "@/components/ui/avatar";
-import { MessageReactions } from "./message-reactions";
-import { MessageContent } from "./message-content";
-import { useUIStore } from "@/store/ui-store";
-<<<<<<< HEAD
-import { MediaViewerModal } from "@/components/media-viewer-modal";
+} from "../ui/dropdown-menu";
 
 // Constants for consistent sizing
 const ATTACHMENT_SIZES = {
   SINGLE: { maxHeight: 300, maxWidth: 400 },
-  MULTI: { maxHeight: 250, maxWidth: 250, fixedHeight: 250 }
+  MULTI: { maxHeight: 250, maxWidth: 250, fixedHeight: 250 },
 } as const;
 
 // Helper function for consistent filename handling
-const getAttachmentFilename = (attachment: Attachment, fallback = "Untitled") => 
-  (attachment as any).original_filename || fallback;
+const getAttachmentFilename = (attachment: Attachment, fallback = "Untitled") =>
+  attachment.originalFilename || fallback;
 
 // Helper to check if attachment is media
 const isMediaAttachment = (attachment: Attachment) => {
-  const mimeType = attachment.content_type || "";
+  const mimeType = attachment.contentType || "";
   return mimeType.startsWith("image/") || mimeType.startsWith("video/");
 };
-=======
-import { CurrentUser } from "@/features/auth/types";
-import { useGetMembers } from "@/features/members";
-import { useParamIds } from "@/hooks/use-param-ids";
-import ThreadButton from "./thread-button";
->>>>>>> 82ad5a31
 
 interface ChatMessageProps {
   message: Message;
@@ -74,7 +71,9 @@
   const [isLoaded, setIsLoaded] = useState(false);
   const [hasError, setHasError] = useState(false);
 
-  const { maxHeight, maxWidth } = isSingle ? ATTACHMENT_SIZES.SINGLE : ATTACHMENT_SIZES.MULTI;
+  const { maxHeight, maxWidth } = isSingle
+    ? ATTACHMENT_SIZES.SINGLE
+    : ATTACHMENT_SIZES.MULTI;
   const filename = getAttachmentFilename(attachment, "Uploaded image");
 
   return (
@@ -91,23 +90,18 @@
         </div>
       ) : (
         <img
-<<<<<<< HEAD
-          src={attachment.public_url}
-          alt={filename}
-=======
           src={attachment.publicUrl}
-          alt={attachment.filename || "Uploaded image"}
->>>>>>> 82ad5a31
+          alt={attachment.originalFilename || "Uploaded image"}
           className={cn(
             "rounded-lg cursor-pointer hover:opacity-90 transition-opacity border",
             fixedHeight ? "object-cover" : "object-contain",
             !isLoaded && "opacity-0"
           )}
           style={{
-            height: fixedHeight ? `${fixedHeight}px` : 'auto',
-            maxHeight: fixedHeight ? 'none' : `${maxHeight}px`,
+            height: fixedHeight ? `${fixedHeight}px` : "auto",
+            maxHeight: fixedHeight ? "none" : `${maxHeight}px`,
             maxWidth: `${maxWidth}px`,
-            minWidth: fixedHeight ? "120px" : 'auto'
+            minWidth: fixedHeight ? "120px" : "auto",
           }}
           onLoad={() => setIsLoaded(true)}
           onError={() => setHasError(true)}
@@ -119,16 +113,11 @@
         <Button
           variant="secondary"
           size="sm"
-<<<<<<< HEAD
           className="h-8 w-8 p-0 bg-card/30 hover:bg-card/40 border-0"
           onClick={(e) => {
             e.stopPropagation();
-            window.open(attachment.public_url, "_blank");
+            window.open(attachment.publicUrl, "_blank");
           }}
-=======
-          className="h-8 w-8 p-0 bg-black/20 hover:bg-black/40 border-0"
-          onClick={() => window.open(attachment.publicUrl, "_blank")}
->>>>>>> 82ad5a31
         >
           <Download className="w-4 h-4 text-white" />
         </Button>
@@ -146,7 +135,9 @@
   const [duration, setDuration] = useState<string>("");
   const [isLoaded, setIsLoaded] = useState(false);
 
-  const { maxHeight, maxWidth } = isSingle ? ATTACHMENT_SIZES.SINGLE : ATTACHMENT_SIZES.MULTI;
+  const { maxHeight, maxWidth } = isSingle
+    ? ATTACHMENT_SIZES.SINGLE
+    : ATTACHMENT_SIZES.MULTI;
 
   const formatDuration = (seconds: number): string => {
     const minutes = Math.floor(seconds / 60);
@@ -172,29 +163,24 @@
       onClick={onOpenMediaViewer}
     >
       <video
-<<<<<<< HEAD
-        src={attachment.public_url}
+        src={attachment.publicUrl}
         className={cn(
           "rounded-lg cursor-pointer border",
           fixedHeight ? "object-cover" : "object-contain"
         )}
         style={{
-          height: fixedHeight ? `${fixedHeight}px` : 'auto',
-          maxHeight: fixedHeight ? 'none' : `${maxHeight}px`,
+          height: fixedHeight ? `${fixedHeight}px` : "auto",
+          maxHeight: fixedHeight ? "none" : `${maxHeight}px`,
           maxWidth: `${maxWidth}px`,
-          minWidth: fixedHeight ? "120px" : 'auto'
+          minWidth: fixedHeight ? "120px" : "auto",
         }}
-=======
-        src={attachment.publicUrl}
-        className="rounded-lg max-w-full h-auto"
         controls
->>>>>>> 82ad5a31
         preload="metadata"
         onLoadedMetadata={handleLoadedMetadata}
       >
         Your browser does not support the video tag.
       </video>
-      
+
       {/* Video overlay with play icon and duration */}
       <div className="absolute bottom-2 left-2 flex items-center gap-1.5 bg-black/70 text-white px-2 py-1 rounded text-xs font-medium">
         <Play className="w-3 h-3 fill-current" />
@@ -206,14 +192,10 @@
           variant="secondary"
           size="sm"
           className="h-8 w-8 p-0 bg-black/20 hover:bg-black/40 border-0"
-<<<<<<< HEAD
           onClick={(e) => {
             e.stopPropagation();
-            window.open(attachment.public_url, "_blank");
+            window.open(attachment.publicUrl, "_blank");
           }}
-=======
-          onClick={() => window.open(attachment.publicUrl, "_blank")}
->>>>>>> 82ad5a31
         >
           <Download className="w-4 h-4 text-white" />
         </Button>
@@ -322,7 +304,6 @@
   );
 };
 
-<<<<<<< HEAD
 const AttachmentGrid: FC<{
   attachments: Attachment[];
   onOpenMediaViewer: (attachments: Attachment[], initialIndex: number) => void;
@@ -333,14 +314,8 @@
     isSingle = false,
     fixedHeight?: number
   ) => {
-    const mimeType = attachment.content_type || "";
+    const mimeType = attachment.contentType || "";
     const filename = getAttachmentFilename(attachment);
-=======
-const AttachmentGrid: FC<{ attachments: Attachment[] }> = ({ attachments }) => {
-  const renderAttachment = (attachment: Attachment) => {
-    const mimeType = attachment.contentType || "";
-    const filename = attachment.filename || "";
->>>>>>> 82ad5a31
 
     if (mimeType.startsWith("image/")) {
       return (
@@ -370,7 +345,6 @@
       return <AudioAttachment key={attachment.id} attachment={attachment} />;
     }
 
-    // Document types
     if (
       mimeType.includes("pdf") ||
       mimeType.includes("document") ||
@@ -387,9 +361,10 @@
   if (attachments.length === 0) return null;
 
   const isSingleAttachment = attachments.length === 1;
-  
-  // Use fixed height for multi-attachment layout to align all media
-  const fixedHeight = isSingleAttachment ? undefined : ATTACHMENT_SIZES.MULTI.fixedHeight;
+
+  const fixedHeight = isSingleAttachment
+    ? undefined
+    : ATTACHMENT_SIZES.MULTI.fixedHeight;
 
   return (
     <div className="mt-2">
@@ -430,14 +405,11 @@
 }) => {
   const { workspaceId } = useParamIds();
   const [isHovered, setIsHovered] = useState(false);
-<<<<<<< HEAD
   const [isMediaViewerOpen, setIsMediaViewerOpen] = useState(false);
   const [mediaViewerAttachments, setMediaViewerAttachments] = useState<
     Attachment[]
   >([]);
   const [mediaViewerInitialIndex, setMediaViewerInitialIndex] = useState(0);
-  const { openEmojiPickerMessageId, setEmojiPickerOpen } = useUIStore();
-=======
   const {
     openEmojiPickerMessageId,
     setEmojiPickerOpen,
@@ -446,7 +418,6 @@
   } = useUIStore();
   const getMembers = useGetMembers(workspaceId);
 
->>>>>>> 82ad5a31
   const isOwnMessage = message.authorId === currentUser.id;
 
   const isEmojiPickerOpen = openEmojiPickerMessageId === message.id;
@@ -472,40 +443,10 @@
   const shouldShowActions = isHovered || isEmojiPickerOpen;
 
   return (
-<<<<<<< HEAD
     <>
       <div
         className={cn(
-          "group relative px-4 hover:bg-message-hover transition-colors",
-          isCompact ? "py-0.5" : "py-2"
-=======
-    <div
-      className={cn(
-        "group relative px-4 hover:bg-message-hover transition-colors py-2"
-      )}
-      onMouseEnter={() => setIsHovered(true)}
-      onMouseLeave={() => setIsHovered(false)}
-    >
-      <div className="flex gap-3">
-        {showAvatar && !isCompact ? (
-          <Avatar className="w-9 h-9 flex-shrink-0">
-            <AvatarImage src={message.author.avatar} />
-            <AvatarFallback className="text-sm">
-              {message.author.name.charAt(0).toUpperCase()}
-            </AvatarFallback>
-          </Avatar>
-        ) : (
-          <div className="w-9 flex-shrink-0 flex justify-center items-start pt-0.5">
-            {isCompact && (
-              <span className="text-xs text-muted-foreground hover:text-foreground cursor-pointer transition-colors opacity-0 group-hover:opacity-100">
-                {new Date(message.timestamp).toLocaleTimeString([], {
-                  hour: "2-digit",
-                  minute: "2-digit",
-                })}
-              </span>
-            )}
-          </div>
->>>>>>> 82ad5a31
+          "group relative px-4 hover:bg-message-hover transition-colors py-2"
         )}
         onMouseEnter={() => setIsHovered(true)}
         onMouseLeave={() => setIsHovered(false)}
@@ -561,7 +502,6 @@
               />
             )}
 
-<<<<<<< HEAD
             {message?.reactions && message.reactions?.length > 0 ? (
               <MessageReactions
                 reactions={message.reactions}
@@ -570,45 +510,23 @@
               />
             ) : null}
 
-            {message?.threadCount && Number(message.threadCount) > 0 ? (
-              <button
-                onClick={() => onReply?.(message.id)}
-                className="mt-2 flex items-center gap-1 text-xs text-text-accent hover:text-text-accent/80 hover:underline transition-colors"
-              >
-                <MessageSquare className="w-3 h-3" />
-                {message.threadCount}{" "}
-                {message.threadCount === 1 ? "reply" : "replies"}
-              </button>
+            {message?.threadCount &&
+            Number(message.threadCount) > 0 &&
+            !hideReplies ? (
+              <ThreadButton message={message} members={getMembers.data!} />
             ) : null}
           </div>
-=======
-          {message?.reactions && message.reactions?.length > 0 ? (
-            <MessageReactions
-              reactions={message.reactions}
-              onReaction={(emoji) => onReaction(message.id, emoji)}
-              currentUserId={currentUser.id}
-            />
-          ) : null}
-
-          {message?.threadCount &&
-          Number(message.threadCount) > 0 &&
-          !hideReplies ? (
-            <ThreadButton message={message} members={getMembers.data!} />
-          ) : null}
->>>>>>> 82ad5a31
-        </div>
-
-<<<<<<< HEAD
+        </div>
+
         {/* Message Actions */}
         {shouldShowActions && (
           <div className="absolute top-0 right-4 bg-card border border-border-subtle rounded-lg shadow-sm">
             <div className="flex items-center">
-              {/* Emoji Picker Popover */}
-              <Popover
+              <EmojiPicker
                 open={isEmojiPickerOpen}
                 onOpenChange={handleEmojiPickerToggle}
-              >
-                <PopoverTrigger asChild>
+                onSelect={handleEmojiSelect}
+                trigger={
                   <Button
                     variant="ghost"
                     size="sm"
@@ -616,71 +534,18 @@
                   >
                     <Smile className="w-4 h-4" />
                   </Button>
-                </PopoverTrigger>
-                <PopoverContent
-                  className="p-0 w-auto border-0 shadow-lg"
-                  align="end"
-                  side="top"
-                  sideOffset={8}
-=======
-      {/* Message Actions */}
-      {shouldShowActions && (
-        <div className="absolute top-0 right-4 bg-card border border-border-subtle rounded-lg shadow-sm">
-          <div className="flex items-center">
-            <EmojiPicker
-              open={isEmojiPickerOpen}
-              onOpenChange={handleEmojiPickerToggle}
-              onSelect={handleEmojiSelect}
-              trigger={
-                <Button
-                  variant="ghost"
-                  size="sm"
-                  className="h-8 w-8 p-0 hover:bg-sidebar-hover"
-                >
-                  <Smile className="w-4 h-4" />
-                </Button>
-              }
-            />
-
-            <Button
-              variant="ghost"
-              size="sm"
-              className="h-8 w-8 p-0 hover:bg-sidebar-hover"
-              onClick={() => setThreadOpen(message)}
-            >
-              <MessageSquare className="w-4 h-4" />
-            </Button>
-            <DropdownMenu>
-              <DropdownMenuTrigger asChild>
-                <Button
-                  variant="ghost"
-                  size="sm"
-                  className="h-8 w-8 p-0 hover:bg-sidebar-hover"
->>>>>>> 82ad5a31
-                >
-                  <Picker
-                    data={data}
-                    onEmojiSelect={(emoji: any) =>
-                      handleEmojiSelect(emoji.native)
-                    }
-                    theme="light"
-                    set="native"
-                    previewPosition="none"
-                    skinTonePosition="none"
-                    maxFrequentRows={2}
-                    perLine={8}
-                  />
-                </PopoverContent>
-              </Popover>
+                }
+              />
 
               <Button
                 variant="ghost"
                 size="sm"
                 className="h-8 w-8 p-0 hover:bg-sidebar-hover"
-                onClick={() => onReply?.(message.id)}
+                onClick={() => setThreadOpen(message)}
               >
                 <MessageSquare className="w-4 h-4" />
               </Button>
+
               <DropdownMenu>
                 <DropdownMenuTrigger asChild>
                   <Button
@@ -714,7 +579,6 @@
         )}
       </div>
 
-      {/* Media Viewer Modal */}
       <MediaViewerModal
         isOpen={isMediaViewerOpen}
         onClose={() => setIsMediaViewerOpen(false)}
