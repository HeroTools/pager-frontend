--- conflicted
+++ resolved
@@ -18,7 +18,7 @@
 import { toast } from "sonner";
 import { useRouter } from "next/navigation";
 
-import type { Channel } from "@/types/database";
+import { Channel, ChannelType } from "@/types/chat";
 import { Dialog, DialogContent, DialogTitle } from "@/components/ui/dialog";
 import { Tabs, TabsContent, TabsList, TabsTrigger } from "@/components/ui/tabs";
 import { Avatar, AvatarImage, AvatarFallback } from "@/components/ui/avatar";
@@ -85,19 +85,18 @@
     memberName?: string;
   }>({ isOpen: false });
 
-  // Editing state
   const [isEditingName, setIsEditingName] = useState(false);
   const [isEditingType, setIsEditingType] = useState(false);
   const [editedName, setEditedName] = useState(channel.name);
-  const [editedType, setEditedType] = useState(channel.channel_type);
+  const [editedType, setEditedType] = useState(channel.type);
 
   useEffect(() => {
     if (isOpen) {
       setActiveTab(initialTab);
       setEditedName(channel.name);
-      setEditedType(channel.channel_type);
-    }
-  }, [isOpen, initialTab, channel.name, channel.channel_type]);
+      setEditedType(channel.type);
+    }
+  }, [isOpen, initialTab, channel.name, channel.type]);
 
   const filteredMembers = useMemo(() => {
     if (!searchQuery) return channelMembers;
@@ -150,20 +149,19 @@
     return channelMembers.map((m) => m.workspace_member_id);
   }, [channelMembers]);
 
-  // Check if current user is a channel admin
   const isChannelAdmin = useMemo(() => {
     if (!user) return false;
-    
+
     const currentWorkspaceMember = workspaceMembers.find(
       (wm) => wm.user.id === user.id
     );
-    
+
     if (!currentWorkspaceMember) return false;
-    
+
     const currentChannelMember = channelMembers.find(
       (member) => member.workspace_member_id === currentWorkspaceMember.id
     );
-    
+
     return currentChannelMember?.role === "admin";
   }, [user, workspaceMembers, channelMembers]);
 
@@ -182,7 +180,9 @@
       router.push(`/${workspaceId}`);
     } catch (error) {
       console.error("Failed to delete channel:", error);
-      toast.error("Failed to delete channel. You must be a channel admin to delete this channel.");
+      toast.error(
+        "Failed to delete channel. You must be a channel admin to delete this channel."
+      );
     }
   };
 
@@ -250,12 +250,12 @@
     } catch (error) {
       console.error("Failed to update channel name:", error);
       toast.error("Failed to update channel name");
-      setEditedName(channel.name); // Reset to original value
+      setEditedName(channel.name);
     }
   };
 
   const handleSaveType = async () => {
-    if (editedType === channel.channel_type) {
+    if (editedType === channel.type) {
       setIsEditingType(false);
       return;
     }
@@ -272,16 +272,16 @@
     } catch (error) {
       console.error("Failed to update channel type:", error);
       toast.error("Failed to update channel type");
-      setEditedType(channel.channel_type); // Reset to original value
+      setEditedType(channel.type);
     }
   };
 
-  const handleCancelEdit = (type: 'name' | 'type') => {
-    if (type === 'name') {
+  const handleCancelEdit = (type: "name" | "type") => {
+    if (type === "name") {
       setEditedName(channel.name);
       setIsEditingName(false);
     } else {
-      setEditedType(channel.channel_type);
+      setEditedType(channel.type);
       setIsEditingType(false);
     }
   };
@@ -292,7 +292,7 @@
         <DialogContent className="max-w-2xl w-full h-[80vh] flex flex-col p-0 overflow-hidden">
           <div className="p-6 pb-0">
             <DialogTitle className="flex items-center gap-2 text-xl font-semibold">
-              {channel.channel_type === "private" ? (
+              {channel.isPrivate ? (
                 <Lock className="w-5 h-5" />
               ) : (
                 <Hash className="w-5 h-5" />
@@ -472,8 +472,8 @@
                           className="max-w-md"
                           placeholder="Enter channel name"
                           onKeyDown={(e) => {
-                            if (e.key === 'Enter') handleSaveName();
-                            if (e.key === 'Escape') handleCancelEdit('name');
+                            if (e.key === "Enter") handleSaveName();
+                            if (e.key === "Escape") handleCancelEdit("name");
                           }}
                         />
                         <Button
@@ -487,7 +487,7 @@
                         <Button
                           variant="outline"
                           size="sm"
-                          onClick={() => handleCancelEdit('name')}
+                          onClick={() => handleCancelEdit("name")}
                           disabled={updateChannel.isPending}
                         >
                           <X className="h-4 w-4" />
@@ -495,7 +495,11 @@
                       </>
                     ) : (
                       <>
-                        <Input value={channel.name} className="max-w-md" readOnly />
+                        <Input
+                          value={channel.name}
+                          className="max-w-md"
+                          readOnly
+                        />
                         <Button
                           variant="outline"
                           onClick={() => setIsEditingName(true)}
@@ -513,7 +517,7 @@
                   <div className="flex items-center gap-2">
                     <div className="flex-1 max-w-md">
                       <p className="text-sm text-muted-foreground">
-                        {channel.channel_type === "private"
+                        {channel.isPrivate
                           ? "Private channels can only be viewed or joined by invitation."
                           : "Everyone in the workspace can view and join this channel."}
                       </p>
@@ -522,12 +526,14 @@
                       <>
                         <select
                           value={editedType}
-                          onChange={(e) => setEditedType(e.target.value as "public" | "private")}
+                          onChange={(e) =>
+                            setEditedType(e.target.value as ChannelType)
+                          }
                           className="px-3 py-2 border border-input bg-background rounded-md text-sm"
                           disabled={updateChannel.isPending}
                         >
-                          <option value="public">Public</option>
-                          <option value="private">Private</option>
+                          <option value={ChannelType.PUBLIC}>Public</option>
+                          <option value={ChannelType.PRIVATE}>Private</option>
                         </select>
                         <Button
                           variant="outline"
@@ -540,7 +546,7 @@
                         <Button
                           variant="outline"
                           size="sm"
-                          onClick={() => handleCancelEdit('type')}
+                          onClick={() => handleCancelEdit("type")}
                           disabled={updateChannel.isPending}
                         >
                           <X className="h-4 w-4" />
@@ -553,7 +559,7 @@
                           onClick={() => setIsEditingType(true)}
                           disabled={!isChannelAdmin}
                         >
-                          {channel.channel_type === "private" ? (
+                          {channel.isPrivate ? (
                             <>
                               <Lock className="h-4 w-4 mr-2" />
                               Private
@@ -570,15 +576,17 @@
                   </div>
                 </div>
 
-<<<<<<< HEAD
                 <div className="pt-4 border-t space-y-3">
                   {isChannelAdmin && (
                     <div className="space-y-2">
-                      <h3 className="font-medium text-destructive">Danger Zone</h3>
+                      <h3 className="font-medium text-destructive">
+                        Danger Zone
+                      </h3>
                       <div className="flex items-center gap-2">
                         <div className="flex-1 max-w-md">
                           <p className="text-sm text-muted-foreground">
-                            Permanently delete this channel and all its messages. This action cannot be undone.
+                            Permanently delete this channel and all its
+                            messages. This action cannot be undone.
                           </p>
                         </div>
                         <Button
@@ -588,27 +596,15 @@
                           disabled={deleteChannel.isPending}
                         >
                           <Trash2 className="h-4 w-4" />
-                          {deleteChannel.isPending ? "Deleting..." : "Delete Channel"}
+                          {deleteChannel.isPending
+                            ? "Deleting..."
+                            : "Delete Channel"}
                         </Button>
                       </div>
                     </div>
                   )}
-                  
-                  <Button
-                    variant="destructive"
-                    className="gap-2"
-                    onClick={handleLeaveChannel}
-                    disabled={removeChannelMembers.isPending}
-                  >
-                    <XCircle className="h-4 w-4" />
-                    {removeChannelMembers.isPending
-                      ? "Leaving..."
-                      : "Leave Channel"}
-                  </Button>
-                </div>
-=======
-                {!channel.isDefault && (
-                  <div className="pt-4 border-t">
+
+                  {!channel.isDefault && (
                     <Button
                       variant="destructive"
                       className="gap-2"
@@ -620,9 +616,8 @@
                         ? "Leaving..."
                         : "Leave Channel"}
                     </Button>
-                  </div>
-                )}
->>>>>>> 6596ff59
+                  )}
+                </div>
               </div>
             </TabsContent>
           </Tabs>
@@ -646,7 +641,7 @@
         }
         channelName={channel.name}
         memberName={removeConfirmation.memberName || ""}
-        isPrivate={channel.channel_type === "private"}
+        isPrivate={channel.isPrivate}
       />
 
       <ConfirmDeleteDialog />
