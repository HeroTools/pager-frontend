import {
  useInfiniteQuery,
  useMutation,
  useQuery,
  useQueryClient,
} from "@tanstack/react-query";
import { channelsApi } from "../api/channels-api";
import type {
  ChannelEntity,
  CreateChannelData,
  UpdateChannelData,
  ChannelFilters,
  AddChannelMembersData,
  UpdateChannelMemberData,
  GetChannelMessagesParams,
<<<<<<< HEAD
  ChannelMemberData,
=======
  MutateCreateChannelContext,
>>>>>>> 369c20a8
} from "../types";

// Get all public and joined channels for a workspace for the user
export const useGetAllAvailableChannels = (
  workspaceId: string,
  filters?: Partial<ChannelFilters>
) => {
  return useQuery({
    queryKey: ["channels", workspaceId, filters],
    queryFn: () => channelsApi.getAllAvailableChannels(workspaceId, filters),
    enabled: !!workspaceId,
    staleTime: 10 * 60 * 60 * 1000,
  });
};

// Get all channels the user belongs to
export const useGetUserChannels = (
  workspaceId: string,
  filters?: Partial<ChannelFilters>
) => {
  return useQuery({
    queryKey: ["user-channels", workspaceId, filters],
    queryFn: () => channelsApi.getUserChannels(workspaceId, filters),
    enabled: !!workspaceId,
    staleTime: 10 * 60 * 60 * 1000,
  });
};

export function useGetChannel(workspaceId: string, channelId: string) {
  const qc = useQueryClient();

  return useQuery<ChannelEntity>({
    queryKey: ["channel", workspaceId, channelId],
    queryFn: () => channelsApi.getChannel(workspaceId, channelId),
    enabled: !!workspaceId && !!channelId,
    // 1. Seed from your list cache
    initialData: () =>
      qc
        .getQueryData<ChannelEntity[]>(["channels", workspaceId])
        ?.find((c) => c.id === channelId),
    // 2. Don't refetch on every mount/focus
    staleTime: 1000 * 60 * 5, // 5 minutes
    refetchOnMount: false,
    refetchOnWindowFocus: false,
  });
}

// Get a channel with its messages
export const useGetChannelWithMessages = (
  workspaceId: string,
  channelId: string,
  params?: GetChannelMessagesParams
) => {
  return useQuery({
    queryKey: ["channel", workspaceId, channelId, "messages", params],
    queryFn: () =>
      channelsApi.getChannelWithMessages(workspaceId, channelId, params),
    enabled: !!(workspaceId && channelId),
    staleTime: 30000, // Consider data fresh for 30 seconds
    gcTime: 300000, // Keep in cache for 5 minutes
  });
};

export const useGetChannelWithMessagesInfinite = (
  workspaceId: string,
  channelId: string,
  limit: number = 50
) => {
  return useInfiniteQuery({
    queryKey: ["channel", workspaceId, channelId, "messages", "infinite"],
    queryFn: ({ pageParam }) =>
      channelsApi.getChannelWithMessages(workspaceId, channelId, {
        limit,
        cursor: pageParam,
      }),
    enabled: !!workspaceId && !!channelId,
    getNextPageParam: (lastPage) => {
      const pagination = lastPage?.pagination;

      if (!pagination) {
        return undefined;
      }

      return pagination.hasMore ? pagination.nextCursor : undefined;
    },
    staleTime: 30000,
    gcTime: 300000,
    initialPageParam: undefined as string | undefined,
    select: (data) => ({
      pages: data.pages,
      pageParams: data.pageParams,
    }),
  });
};

// Create a new channel
export const useCreateChannel = () => {
  const queryClient = useQueryClient();

  return useMutation<
    ChannelEntity,
    Error,
    CreateChannelData,
    MutateCreateChannelContext
  >({
    mutationFn: (data: CreateChannelData) => channelsApi.createChannel(data),

    onMutate: async (variables) => {
      // Cancel outgoing refetches
      await queryClient.cancelQueries({
        queryKey: ["user-channels", variables.workspaceId, null],
      });

      // Snapshot previous value
      const previousChannels = queryClient.getQueryData<ChannelEntity[]>([
        "user-channels",
        variables.workspaceId,
        null,
      ]);

      return {
        workspaceId: variables.workspaceId,
        previousChannels,
      };
    },

    onSuccess: (newChannel, variables, context) => {
      // Update cache with the new channel
      queryClient.setQueryData<ChannelEntity[]>(
        ["user-channels", variables.workspaceId, null],
        (old) => (old ? [...old, newChannel] : [newChannel])
      );
    },

    onError: (error, variables, context) => {
      // Rollback on error
      if (context?.previousChannels) {
        queryClient.setQueryData<ChannelEntity[]>(
          ["user-channels", variables.workspaceId, null],
          context.previousChannels
        );
      }
    },

    onSettled: (data, error, variables, context) => {
      // Always refetch to ensure consistency
      if (context?.workspaceId) {
        queryClient.invalidateQueries({
          queryKey: ["user-channels", context.workspaceId, null],
        });
      }
    },
  });
};

// Delete a channel
export const useDeleteChannel = () => {
  const queryClient = useQueryClient();

  return useMutation({
    mutationFn: ({
      workspaceId,
      channelId,
    }: {
      workspaceId: string;
      channelId: string;
    }) => channelsApi.deleteChannel(workspaceId, channelId),
    onSuccess: (_, variables) => {
      // Remove from channels list cache
      queryClient.setQueryData<ChannelEntity[]>(
        ["channels", variables.workspaceId],
        (old) =>
          old?.filter((channel) => channel.id !== variables.channelId) || []
      );

      // Remove all related channel caches
      queryClient.removeQueries({
        queryKey: ["channel", variables.workspaceId, variables.channelId],
      });
    },
  });
};

// Join a channel
export const useJoinChannel = () => {
  const queryClient = useQueryClient();

  return useMutation({
    mutationFn: ({
      workspaceId,
      channelId,
    }: {
      workspaceId: string;
      channelId: string;
    }) => channelsApi.joinChannel(workspaceId, channelId),
    onSuccess: (_, variables) => {
      // Invalidate channels list to refresh membership status
      queryClient.invalidateQueries({
        queryKey: ["channels", variables.workspaceId],
      });

      // Invalidate channel with members to refresh member list
      queryClient.invalidateQueries({
        queryKey: [
          "channel",
          variables.workspaceId,
          variables.channelId,
          "members",
        ],
      });
    },
  });
};

// Add channel member
export const useAddChannelMembers = () => {
  const queryClient = useQueryClient();

  return useMutation({
    mutationFn: ({
      workspaceId,
      channelId,
      data,
    }: {
      workspaceId: string;
      channelId: string;
      data: AddChannelMembersData;
    }) => channelsApi.addChannelMembers(workspaceId, channelId, data),
    onSuccess: (_, variables) => {
      // Invalidate channel with members to refresh member list
      queryClient.invalidateQueries({
        queryKey: [
          "channel",
          variables.workspaceId,
          variables.channelId,
          "members",
        ],
      });
    },
  });
};

// Update channel member
export const useUpdateChannelMember = () => {
  const queryClient = useQueryClient();

  return useMutation({
    mutationFn: ({
      workspaceId,
      channelId,
      memberId,
      data,
    }: {
      workspaceId: string;
      channelId: string;
      memberId: string;
      data: UpdateChannelMemberData;
    }) =>
      channelsApi.updateChannelMember(workspaceId, channelId, memberId, data),
    onSuccess: (_, variables) => {
      // Invalidate channel with members to refresh member list
      queryClient.invalidateQueries({
        queryKey: [
          "channel",
          variables.workspaceId,
          variables.channelId,
          "members",
        ],
      });
    },
  });
};

// Remove channel member
export const useRemoveChannelMembers = () => {
  const queryClient = useQueryClient();

  return useMutation({
    mutationFn: ({
      workspaceId,
      channelId,
      channelMemberIds,
    }: {
      workspaceId: string;
      channelId: string;
      channelMemberIds: string[];
    }) =>
      channelsApi.removeChannelMembers(
        workspaceId,
        channelId,
        channelMemberIds
      ),
    onMutate: async ({ workspaceId, channelId, channelMemberIds }) => {
      // Cancel any outgoing refetches so they don't overwrite our optimistic update
      await queryClient.cancelQueries({
        queryKey: ["channel", workspaceId, channelId, "members"],
      });

      // Snapshot the previous value
      const previousMembers = queryClient.getQueryData([
        "channel",
        workspaceId,
        channelId,
        "members",
      ]);

      // Optimistically update to the new value
      queryClient.setQueryData(
        ["channel", workspaceId, channelId, "members"],
        (old: any) =>
          old?.filter((member: any) => !channelMemberIds.includes(member.id))
      );

      // Return a context object with the snapshotted value
      return { previousMembers };
    },
    onError: (err, { workspaceId, channelId }, context) => {
      // If the mutation fails, use the context returned from onMutate to roll back
      queryClient.setQueryData(
        ["channel", workspaceId, channelId, "members"],
        context?.previousMembers
      );
    },
    onSettled: (_, __, { workspaceId, channelId }) => {
      // Always refetch after error or success to ensure cache is in sync with server
      queryClient.invalidateQueries({
        queryKey: ["channel", workspaceId, channelId, "members"],
      });
    },
  });
};

// Mark channel as read
export const useMarkChannelAsRead = () => {
  const queryClient = useQueryClient();

  return useMutation({
    mutationFn: ({
      workspaceId,
      channelId,
      messageId,
    }: {
      workspaceId: string;
      channelId: string;
      messageId: string;
    }) => channelsApi.markChannelAsRead(workspaceId, channelId, messageId),
    onSuccess: (_, variables) => {
      // Invalidate channel with members to update read status
      queryClient.invalidateQueries({
        queryKey: [
          "channel",
          variables.workspaceId,
          variables.channelId,
          "members",
        ],
      });
    },
  });
};

// Update notification settings
export const useUpdateNotificationSettings = () => {
  const queryClient = useQueryClient();

  return useMutation({
    mutationFn: ({
      workspaceId,
      channelId,
      enabled,
    }: {
      workspaceId: string;
      channelId: string;
      enabled: boolean;
    }) =>
      channelsApi.updateNotificationSettings(workspaceId, channelId, enabled),
    onSuccess: (_, variables) => {
      // Invalidate channel with members to update notification settings
      queryClient.invalidateQueries({
        queryKey: [
          "channel",
          variables.workspaceId,
          variables.channelId,
          "members",
        ],
      });
    },
  });
};

// Get channel members
export const useGetChannelMembers = (
  workspaceId: string,
  channelId: string
) => {
  return useQuery({
    queryKey: ["channel", workspaceId, channelId, "members"],
    queryFn: () => channelsApi.getChannelMembers(workspaceId, channelId),
    enabled: !!(workspaceId && channelId),
    staleTime: 1000 * 60 * 5, // 5 minutes
    refetchOnMount: false,
    refetchOnWindowFocus: false,
  });
};<|MERGE_RESOLUTION|>--- conflicted
+++ resolved
@@ -13,11 +13,8 @@
   AddChannelMembersData,
   UpdateChannelMemberData,
   GetChannelMessagesParams,
-<<<<<<< HEAD
   ChannelMemberData,
-=======
   MutateCreateChannelContext,
->>>>>>> 369c20a8
 } from "../types";
 
 // Get all public and joined channels for a workspace for the user
