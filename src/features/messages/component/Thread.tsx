import dayjs from "dayjs";
import { AlertTriangle, Loader, XIcon } from "lucide-react";
import dynamic from "next/dynamic";
import Quill from "quill";
import { useRef, useState } from "react";
import { toast } from "sonner";

import { Message } from "@/features/conversations/components/message";
import { Button } from "@/components/ui/button";
import { useCurrentUser } from "@/features/auth/hooks/use-current-user";
import { useCurrentMember } from "@/features/members/hooks/use-members";
import { useMessageOperations } from "@/features/messages/hooks/use-messages";
import { useGetUploadUrl } from "@/features/upload/api/use-upload";
import { useParamIds } from "@/hooks/use-param-ids";
import { useQuery } from "@tanstack/react-query";
import { messagesApi } from "@/features/messages/api/messages-api";

const Editor = dynamic(() => import("@/components/editor"), { ssr: false });

interface ThreadProps {
  messageId: string;
  onClose: () => void;
}

interface ThreadMessage {
  id: string;
  body: string;
  attachment_id: string | null;
  workspace_member_id: string;
  created_at: string;
  updated_at: string | null;
  edited_at: string | null;
  user: {
    id: string;
    name: string;
    email: string;
    image: string | null;
  };
  attachment?: {
    id: string;
    url: string;
    content_type: string | null;
    size_bytes: number | null;
  };
  reactions?: Array<{
    id: string;
    value: string;
    count: number;
    users: Array<{
      id: string;
      name: string;
    }>;
  }>;
}

const TIME_THRESHOLD = 5;

const formatDateLabel = (dateStr: string) => {
  const date = dayjs(dateStr);
  if (date.isToday()) return "Today";
  if (date.isYesterday()) return "Yesterday";
  return date.format("MMMM D, YYYY");
};

export const Thread = ({ messageId, onClose }: ThreadProps) => {
  const { workspaceId, id: entityId } = useParamIds();
  const { user: currentUser } = useCurrentUser();

  // Determine if this is a channel or conversation based on the URL
  const isChannel = entityId?.startsWith("ch_");
  const channelId = isChannel ? entityId?.slice(2) : undefined;
  const conversationId = !isChannel ? entityId?.slice(2) : undefined;

  const workspaceMember = useCurrentMember(workspaceId);
  const generateUploadUrl = useGetUploadUrl();

  // Get the parent message
  const { data: parentMessage, isLoading: isLoadingParent } = useQuery({
    queryKey: ["message", workspaceId, messageId],
    queryFn: () => messagesApi.getMessage(workspaceId, messageId),
    enabled: !!(workspaceId && messageId),
  });

  // Get thread messages (messages with this messageId as parent or thread_id)
  const { data: threadMessages, isLoading: isLoadingThread } = useQuery({
    queryKey: ["thread", workspaceId, messageId],
    queryFn: () => messagesApi.getThreadMessages(workspaceId, messageId),
    enabled: !!(workspaceId && messageId),
  });

  // Message operations
  const {
    createMessage,
    updateMessage,
    deleteMessage,
    addReaction,
    removeReaction,
  } = useMessageOperations(workspaceId, channelId, conversationId);

  const editorRef = useRef<Quill | null>(null);
  const [editingId, setEditingId] = useState<string | null>(null);
  const [editorKey, setEditorKey] = useState(0);
  const [isPending, setIsPending] = useState(false);

  // Group messages by date
  const groupedMessages = (threadMessages?.data || []).reduce(
    (groups, message) => {
      const date = new Date(message.created_at);
      const dateKey = dayjs(date).format("YYYY-MM-DD");
      if (!groups[dateKey]) {
        groups[dateKey] = [];
      }
      groups[dateKey].push(message);
      return groups;
    },
    {} as Record<string, ThreadMessage[]>
  );

  const handleSubmit = async ({
    body,
    image,
  }: {
    body: string;
    image: File | null;
  }) => {
    try {
      setIsPending(true);
      editorRef.current?.enable(false);

      let attachment_id: string | undefined;

      if (image) {
        const url = await generateUploadUrl.mutateAsync({});

        const result = await fetch(url, {
          method: "POST",
          headers: { "Content-Type": image.type },
          body: image,
        });

        if (!result.ok) {
          throw new Error("Failed to upload image");
        }

        const { storageId } = await result.json();
        attachment_id = storageId;
      }

      await createMessage.mutateAsync({
        body,
        attachment_id,
        parent_message_id: messageId,
        thread_id: parentMessage?.data.thread_id || messageId, // Use existing thread_id or make this message the thread root
        message_type: "thread",
      });

      setEditorKey((prev) => prev + 1);
      toast.success("Reply sent!");
    } catch (error) {
      console.error("Failed to send thread reply:", error);
      toast.error("Failed to send reply");
    } finally {
      setIsPending(false);
      editorRef.current?.enable(true);
    }
  };

  const handleEdit = async (messageId: string, newContent: string) => {
    try {
      await updateMessage.mutateAsync({
        messageId,
        data: { body: newContent },
      });
      setEditingId(null);
      toast.success("Message updated!");
    } catch (error) {
      console.error("Failed to edit message:", error);
      toast.error("Failed to edit message");
    }
  };

  const handleDelete = async (messageId: string) => {
    try {
      await deleteMessage.mutateAsync(messageId);
      toast.success("Message deleted!");
    } catch (error) {
      console.error("Failed to delete message:", error);
      toast.error("Failed to delete message");
    }
  };

  const handleReaction = async (messageId: string, emoji: string) => {
    try {
      // Find the message to check current reaction state
      const message = [
        parentMessage?.data,
        ...(threadMessages?.data || []),
      ].find((m) => m?.id === messageId);
      const existingReaction = message?.reactions?.find(
        (r) => r.value === emoji
      );
      const hasReacted = existingReaction?.users.some(
        (user) => user.id === currentUser?.id
      );

      if (hasReacted) {
        await removeReaction.mutateAsync({ messageId, emoji });
      } else {
        await addReaction.mutateAsync({ messageId, emoji });
      }
    } catch (error) {
      console.error("Failed to react to message:", error);
      toast.error("Failed to add reaction");
    }
  };

  if (isLoadingParent || isLoadingThread) {
    return (
      <div className="h-full flex flex-col">
        <div className="flex justify-between items-center h-[49px] px-4 border-b">
          <p className="text-lg font-bold">Thread</p>
          <Button onClick={onClose} size="iconSm" variant="ghost">
            <XIcon className="size-5 stroke-[1.5]" />
          </Button>
        </div>
        <div className="flex h-full items-center justify-center">
          <Loader className="size-5 animate-spin text-muted-foreground" />
        </div>
      </div>
    );
  }

  if (!parentMessage?.data) {
    return (
      <div className="h-full flex flex-col">
        <div className="flex justify-between items-center h-[49px] px-4 border-b">
          <p className="text-lg font-bold">Thread</p>
          <Button onClick={onClose} size="iconSm" variant="ghost">
            <XIcon className="size-5 stroke-[1.5]" />
          </Button>
        </div>
        <div className="flex flex-col gap-y-2 h-full items-center justify-center">
          <AlertTriangle className="size-5 text-muted-foreground" />
          <p className="text-sm text-muted-foreground">Message not found</p>
        </div>
      </div>
    );
  }

  return (
    <div className="h-full flex flex-col">
      <div className="flex justify-between items-center h-[49px] px-4 border-b">
        <p className="text-lg font-bold">Thread</p>
        <Button onClick={onClose} size="iconSm" variant="ghost">
          <XIcon className="size-5 stroke-[1.5]" />
        </Button>
      </div>
      <div className="flex-1 flex flex-col-reverse pb-4 overflow-y-auto messages-scrollbar">
        {Object.entries(groupedMessages || {}).map(([dateKey, messages]) => (
          <div key={dateKey}>
            <div className="text-center my-2 relative">
              <hr className="absolute top-1/2 left-0 right-0 border-t border-gray-300" />
              <span className="relative inline-block bg-white px-4 py-1 rounded-full text-xs border border-gray-300 shadow-sm">
                {formatDateLabel(dateKey)}
              </span>
            </div>
            {messages.map((message, index) => {
              const prevMessage = messages[index - 1];
              const isCompact =
                prevMessage &&
                prevMessage.user?.id === message.user?.id &&
                dayjs(message.created_at).diff(
                  dayjs(prevMessage.created_at),
                  "minute"
                ) < TIME_THRESHOLD;
              return (
                <Message
                  key={message.id}
                  id={message.id}
                  memberId={message.workspace_member_id}
                  authorImage={message.user.image}
                  authorName={message.user.name}
                  reactions={message.reactions || []}
                  body={message.body}
                  image={message.attachment?.url}
                  updatedAt={message.updated_at}
                  createdAt={message.created_at}
                  threadCount={0} // Threads don't have nested threads
                  threadImage={undefined}
                  threadTimestamp={undefined}
                  threadName={undefined}
                  isEditing={editingId === message.id}
                  setEditingId={setEditingId}
                  isCompact={isCompact}
                  hideThreadButton={true}
                  isAuthor={
                    workspaceMember.data?.id === message.workspace_member_id
                  }
                  onEdit={handleEdit}
                  onDelete={handleDelete}
                  onReaction={handleReaction}
                />
              );
            })}
          </div>
        ))}
<<<<<<< HEAD
        <div
          className="h-1"
          ref={(el) => {
            if (el) {
              const observer = new IntersectionObserver(
                ([entry]) => {
                  if (
                    entry.isIntersecting &&
                    getMessages.status === "CanLoadMore"
                  ) {
                    getMessages.loadMore();
                  }
                },
                {
                  threshold: 1.0,
                }
              );
              observer.observe(el);
              return () => observer.disconnect();
            }
          }}
        ></div>
        {getMessages.status === "LoadingMore" && (
          <div className="text-center my-2 relative">
            <hr className="absolute top-1/2 left-0 right-0 border-t border-gray-300" />
            <span className="relative inline-block px-4 py-1 rounded-full text-xs border border-gray-300 shadow-sm">
              <Loader className="size-4 animate-spin text-muted-foreground" />
            </span>
          </div>
        )}
=======

        {/* Parent message at the bottom */}
>>>>>>> 51a2dc9d
        <Message
          id={parentMessage.data.id}
          memberId={parentMessage.data.workspace_member_id}
          authorImage={parentMessage.data.user.image}
          authorName={parentMessage.data.user.name}
          reactions={parentMessage.data.reactions || []}
          body={parentMessage.data.body}
          image={parentMessage.data.attachment?.url}
          updatedAt={parentMessage.data.updated_at}
          createdAt={parentMessage.data.created_at}
          isEditing={editingId === parentMessage.data.id}
          setEditingId={setEditingId}
          hideThreadButton={true}
          isAuthor={
            workspaceMember.data?.id === parentMessage.data.workspace_member_id
          }
          onEdit={handleEdit}
          onDelete={handleDelete}
          onReaction={handleReaction}
        />
      </div>
      <div className="px-4">
        <Editor
          onSubmit={handleSubmit}
          disabled={isPending || createMessage.isPending}
          placeholder="Reply..."
          key={editorKey}
          innerRef={editorRef}
        />
      </div>
    </div>
  );
};<|MERGE_RESOLUTION|>--- conflicted
+++ resolved
@@ -304,41 +304,8 @@
             })}
           </div>
         ))}
-<<<<<<< HEAD
-        <div
-          className="h-1"
-          ref={(el) => {
-            if (el) {
-              const observer = new IntersectionObserver(
-                ([entry]) => {
-                  if (
-                    entry.isIntersecting &&
-                    getMessages.status === "CanLoadMore"
-                  ) {
-                    getMessages.loadMore();
-                  }
-                },
-                {
-                  threshold: 1.0,
-                }
-              );
-              observer.observe(el);
-              return () => observer.disconnect();
-            }
-          }}
-        ></div>
-        {getMessages.status === "LoadingMore" && (
-          <div className="text-center my-2 relative">
-            <hr className="absolute top-1/2 left-0 right-0 border-t border-gray-300" />
-            <span className="relative inline-block px-4 py-1 rounded-full text-xs border border-gray-300 shadow-sm">
-              <Loader className="size-4 animate-spin text-muted-foreground" />
-            </span>
-          </div>
-        )}
-=======
 
         {/* Parent message at the bottom */}
->>>>>>> 51a2dc9d
         <Message
           id={parentMessage.data.id}
           memberId={parentMessage.data.workspace_member_id}
