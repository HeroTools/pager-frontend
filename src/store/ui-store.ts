--- conflicted
+++ resolved
@@ -15,14 +15,11 @@
   isNotificationsPanelOpen: boolean;
   setNotificationsPanelOpen: (open: boolean) => void;
   toggleNotificationsPanel: () => void;
-<<<<<<< HEAD
   threadHighlightMessageId: string | null;
   setThreadHighlightMessageId: (messageId: string | null) => void;
-=======
   profileMemberId: string | null;
   setProfilePanelOpen: (memberId: string | null) => void;
   isProfilePanelOpen: () => boolean;
->>>>>>> e0c40f52
 }
 
 export const useUIStore = create<UIState>((set, get) => ({
@@ -55,14 +52,11 @@
     set((state) => ({
       isNotificationsPanelOpen: !state.isNotificationsPanelOpen,
     })),
-<<<<<<< HEAD
   threadHighlightMessageId: null,
   setThreadHighlightMessageId: (messageId) => set({ threadHighlightMessageId: messageId }),
-=======
   profileMemberId: null,
   setProfilePanelOpen: (memberId) => {
     set({ profileMemberId: memberId });
   },
   isProfilePanelOpen: () => get().profileMemberId !== null,
->>>>>>> e0c40f52
 }));