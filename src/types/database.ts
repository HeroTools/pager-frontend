--- conflicted
+++ resolved
@@ -52,11 +52,8 @@
   name: string;
   workspace_id: string;
   channel_type: ChannelType;
-<<<<<<< HEAD
   description?: string;
-=======
   is_default?: boolean;
->>>>>>> a003a2ae
 }
 
 export interface ChannelMember extends BaseEntity {
