--- conflicted
+++ resolved
@@ -33,12 +33,7 @@
 export interface Attachment {
   contentType: string;
   id: string;
-<<<<<<< HEAD
-  size_bytes: number;
-  public_url: string;
-  original_filename?: string;
-=======
   sizeBytes: number;
   publicUrl: string;
->>>>>>> 23bb93a4
+  originalFilename?: string;
 }